--- conflicted
+++ resolved
@@ -775,11 +775,11 @@
   frameworkInfo.add_capabilities()->set_type(
       FrameworkInfo::Capability::TASK_KILLING_STATE);
 
-<<<<<<< HEAD
   if (flags.use_revocable_resources) {
     frameworkInfo.add_capabilities()->set_type(
         FrameworkInfo::Capability::REVOCABLE_RESOURCES);
-=======
+  }
+
   Option<Credential> credential = None();
 
   if (flags.principal.isSome()) {
@@ -791,7 +791,6 @@
       credential_.set_secret(flags.secret.get());
       credential = credential_;
     }
->>>>>>> c530deb3
   }
 
   Owned<CommandScheduler> scheduler(
