/**
 * Licensed to the Apache Software Foundation (ASF) under one
 * or more contributor license agreements.  See the NOTICE file
 * distributed with this work for additional information
 * regarding copyright ownership.  The ASF licenses this file
 * to you under the Apache License, Version 2.0 (the
 * "License"); you may not use this file except in compliance
 * with the License.  You may obtain a copy of the License at
 *
 *     http://www.apache.org/licenses/LICENSE-2.0
 *
 * Unless required by applicable law or agreed to in writing, software
 * distributed under the License is distributed on an "AS IS" BASIS,
 * WITHOUT WARRANTIES OR CONDITIONS OF ANY KIND, either express or implied.
 * See the License for the specific language governing permissions and
 * limitations under the License.
 */

#ifndef __MASTER_ALLOCATOR_MESOS_HIERARCHICAL_HPP__
#define __MASTER_ALLOCATOR_MESOS_HIERARCHICAL_HPP__

#include <string>

#include <mesos/mesos.hpp>

#include <process/future.hpp>
#include <process/id.hpp>
#include <process/metrics/gauge.hpp>
#include <process/metrics/metrics.hpp>

#include <stout/duration.hpp>
#include <stout/hashmap.hpp>
#include <stout/hashset.hpp>
#include <stout/option.hpp>

#include "master/allocator/mesos/allocator.hpp"
#include "master/allocator/sorter/drf/sorter.hpp"

#include "master/constants.hpp"

namespace mesos {
namespace internal {
namespace master {
namespace allocator {

// We forward declare the hierarchical allocator process so that we
// can typedef an instantiation of it with DRF sorters.
template <typename RoleSorter, typename FrameworkSorter>
class HierarchicalAllocatorProcess;

typedef HierarchicalAllocatorProcess<DRFSorter, DRFSorter>
HierarchicalDRFAllocatorProcess;

typedef MesosAllocator<HierarchicalDRFAllocatorProcess>
HierarchicalDRFAllocator;


namespace internal {

// Forward declarations.
class OfferFilter;
class InverseOfferFilter;


// Implements the basic allocator algorithm - first pick a role by
// some criteria, then pick one of their frameworks to allocate to.
class HierarchicalAllocatorProcess : public MesosAllocatorProcess
{
public:
  HierarchicalAllocatorProcess(
      const std::function<Sorter*()>& _roleSorterFactory,
      const std::function<Sorter*()>& _frameworkSorterFactory)
    : ProcessBase(process::ID::generate("hierarchical-allocator")),
      initialized(false),
      metrics(*this),
      roleSorterFactory(_roleSorterFactory),
      frameworkSorterFactory(_frameworkSorterFactory),
      roleSorter(NULL) {}

  virtual ~HierarchicalAllocatorProcess() {}

  process::PID<HierarchicalAllocatorProcess> self() const
  {
    return process::PID<Self>(this);
  }

  void initialize(
      const Duration& allocationInterval,
      const lambda::function<
          void(const FrameworkID&,
               const hashmap<SlaveID, Resources>&)>& offerCallback,
      const lambda::function<
          void(const FrameworkID&,
               const hashmap<SlaveID, UnavailableResources>&)>&
        inverseOfferCallback,
      const hashmap<std::string, mesos::master::RoleInfo>& roles);

  void addFramework(
      const FrameworkID& frameworkId,
      const FrameworkInfo& frameworkInfo,
      const hashmap<SlaveID, Resources>& used);

  void removeFramework(
      const FrameworkID& frameworkId);

  void activateFramework(
      const FrameworkID& frameworkId);

  void deactivateFramework(
      const FrameworkID& frameworkId);

  void updateFramework(
      const FrameworkID& frameworkId,
      const FrameworkInfo& frameworkInfo);

  void addSlave(
      const SlaveID& slaveId,
      const SlaveInfo& slaveInfo,
      const Option<Unavailability>& unavailability,
      const Resources& total,
      const hashmap<FrameworkID, Resources>& used);

  void removeSlave(
      const SlaveID& slaveId);

  void updateSlave(
      const SlaveID& slave,
      const Resources& oversubscribed);

  void deactivateSlave(
      const SlaveID& slaveId);

  void activateSlave(
      const SlaveID& slaveId);

  void updateWhitelist(
      const Option<hashset<std::string>>& whitelist);

  void requestResources(
      const FrameworkID& frameworkId,
      const std::vector<Request>& requests);

  void updateAllocation(
      const FrameworkID& frameworkId,
      const SlaveID& slaveId,
      const std::vector<Offer::Operation>& operations);

  process::Future<Nothing> updateAvailable(
      const SlaveID& slaveId,
      const std::vector<Offer::Operation>& operations);

  void updateUnavailability(
      const SlaveID& slaveId,
      const Option<Unavailability>& unavailability);

  void updateInverseOffer(
      const SlaveID& slaveId,
      const FrameworkID& frameworkId,
      const Option<UnavailableResources>& unavailableResources,
      const Option<mesos::master::InverseOfferStatus>& status,
      const Option<Filters>& filters);

  process::Future<
      hashmap<SlaveID, hashmap<FrameworkID, mesos::master::InverseOfferStatus>>>
    getInverseOfferStatuses();

  void recoverResources(
      const FrameworkID& frameworkId,
      const SlaveID& slaveId,
      const Resources& resources,
      const Option<Filters>& filters);

  void recoverUnusedResources(
      const FrameworkID& frameworkId,
      const SlaveID& slaveId,
      const Resources& recoveredResources,
      const Option<TaskID>& taskId,
      const Option<Filters>& filters);

  void suppressOffers(
      const FrameworkID& frameworkId);

  void reviveOffers(
      const FrameworkID& frameworkId);

<<<<<<< HEAD
  process::Future<Nothing> resolveConflicts(
      const FrameworkID& frameworkId,
      const TaskInfo& task);
=======
  void setQuota(
      const std::string& role,
      const mesos::quota::QuotaInfo& quota);

  void removeQuota(
      const std::string& role);
>>>>>>> 602362ac

protected:
  // Useful typedefs for dispatch/delay/defer to self()/this.
  typedef HierarchicalAllocatorProcess Self;
  typedef HierarchicalAllocatorProcess This;

  // Callback for doing batch allocations.
  void batch();

  // Allocate any allocatable resources.
  void allocate();

  // Allocate resources just from the specified slave.
  void allocate(const SlaveID& slaveId);

  // Allocate resources from the specified slaves.
  void allocate(const hashset<SlaveID>& slaveIds);

  // Send inverse offers from the specified slaves.
  void deallocate(const hashset<SlaveID>& slaveIds);

  // Remove an offer filter for the specified framework.
  void expire(
      const FrameworkID& frameworkId,
      const SlaveID& slaveId,
      OfferFilter* offerFilter);

  // Remove an inverse offer filter for the specified framework.
  void expire(
      const FrameworkID& frameworkId,
      const SlaveID& slaveId,
      InverseOfferFilter* inverseOfferFilter);

  // Checks whether the slave is whitelisted.
  bool isWhitelisted(const SlaveID& slaveId);

  // Returns true if there is a resource offer filter for this framework
  // on this slave.
  bool isFiltered(
      const FrameworkID& frameworkId,
      const SlaveID& slaveId,
      const Resources& resources);

  // Returns true if there is an inverse offer filter for this framework
  // on this slave.
  bool isFiltered(
      const FrameworkID& frameworkID,
      const SlaveID& slaveID);

  bool allocatable(const Resources& resources);

  bool initialized;

  Duration allocationInterval;

  lambda::function<
      void(const FrameworkID&,
           const hashmap<SlaveID, Resources>&)> offerCallback;

  lambda::function<
      void(const FrameworkID&,
           const hashmap<SlaveID, UnavailableResources>&)> inverseOfferCallback;

  struct Metrics
  {
    explicit Metrics(const Self& process)
      : event_queue_dispatches(
            "allocator/event_queue_dispatches",
            process::defer(process.self(), &Self::_event_queue_dispatches))
    {
      process::metrics::add(event_queue_dispatches);
    }

    ~Metrics()
    {
      process::metrics::remove(event_queue_dispatches);
    }

    process::metrics::Gauge event_queue_dispatches;
  } metrics;

  struct Framework
  {
    std::string role;
    bool checkpoint;  // Whether the framework desires checkpointing.

    // Whether the framework suppresses offers.
    bool suppressed;

    // Whether the framework desires revocable resources.
    bool revocable;

    // Active offer and inverse offer filters for the framework.
    hashmap<SlaveID, hashset<OfferFilter*>> offerFilters;
    hashmap<SlaveID, hashset<InverseOfferFilter*>> inverseOfferFilters;
  };

  double _event_queue_dispatches()
  {
    return static_cast<double>(eventCount<process::DispatchEvent>());
  }

  hashmap<FrameworkID, Framework> frameworks;

  struct Slave
  {
    // Total amount of regular *and* oversubscribed resources.
    Resources total;

    // Regular *and* oversubscribed resources that are allocated.
    //
    // NOTE: We keep track of slave's allocated resources despite
    // having that information in sorters. This is because the
    // information in sorters is not accurate if some framework
    // hasn't reregistered. See MESOS-2919 for details.
    Resources allocated;

    // We track the total and allocated resources on the slave, the
    // available resources are computed as follows:
    //
    //   available = total - allocated
    //
    // Note that it's possible for the slave to be over-allocated!
    // In this case, allocated > total.

    bool activated;  // Whether to offer resources.
    bool checkpoint; // Whether slave supports checkpointing.

    std::string hostname;

    // Represents a scheduled unavailability due to maintenance for a specific
    // slave, and the responses from frameworks as to whether they will be able
    // to gracefully handle this unavailability.
    // NOTE: We currently implement maintenance in the allocator to be able to
    // leverage state and features such as the FrameworkSorter and OfferFilter.
    struct Maintenance
    {
      Maintenance(const Unavailability& _unavailability)
        : unavailability(_unavailability) {}

      // The start time and optional duration of the event.
      Unavailability unavailability;

      // A mapping of frameworks to the inverse offer status associated with
      // this unavailability.
      // NOTE: We currently lose this information during a master fail over
      // since it is not persisted or replicated. This is ok as the new master's
      // allocator will send out new inverse offers and re-collect the
      // information. This is similar to all the outstanding offers from an old
      // master being invalidated, and new offers being sent out.
      hashmap<FrameworkID, mesos::master::InverseOfferStatus> statuses;

      // Represents the "unit of accounting" for maintenance. When a
      // `FrameworkID` is present in the hashset it means an inverse offer has
      // been sent out. When it is not present it means no offer is currently
      // outstanding.
      hashset<FrameworkID> offersOutstanding;
    };

    // When the `maintenance` is set the slave is scheduled to be unavailable at
    // a given point in time, for an optional duration. This information is used
    // to send out `InverseOffers`.
    Option<Maintenance> maintenance;
  };

  hashmap<SlaveID, Slave> slaves;

  hashmap<std::string, mesos::master::RoleInfo> roles;

  // Slaves to send offers for.
  Option<hashset<std::string>> whitelist;

  // There are two levels of sorting, hence "hierarchical".
  // Level 1 sorts across roles:
  //   Reserved resources are excluded from fairness calculation,
  //   since they are forcibly pinned to a role.
  // Level 2 sorts across frameworks within a particular role:
  //   Both reserved resources and unreserved resources are used
  //   in the fairness calculation. This is because reserved
  //   resources can be allocated to any framework in the role.
  //
  // Note that the hierarchical allocator considers oversubscribed
  // resources as regular resources when doing fairness calculations.
  // TODO(vinod): Consider using a different fairness algorithm for
  // oversubscribed resources.
  const std::function<Sorter*()> roleSorterFactory;
  const std::function<Sorter*()> frameworkSorterFactory;
  Sorter* roleSorter;
  hashmap<std::string, Sorter*> frameworkSorters;
};


} // namespace internal {


// We map the templatized version of the `HierarchicalAllocatorProcess` to one
// that relies on sorter factories in the internal namespace. This allows us
// to keep the implemention of the allocator in the implementation file.
template <typename RoleSorter, typename FrameworkSorter>
class HierarchicalAllocatorProcess
  : public internal::HierarchicalAllocatorProcess
{
public:
  HierarchicalAllocatorProcess()
    : internal::HierarchicalAllocatorProcess(
          []() -> Sorter* { return new RoleSorter(); },
          []() -> Sorter* { return new FrameworkSorter(); }) {}
};

} // namespace allocator {
} // namespace master {
} // namespace internal {
} // namespace mesos {

#endif // __MASTER_ALLOCATOR_MESOS_HIERARCHICAL_HPP__<|MERGE_RESOLUTION|>--- conflicted
+++ resolved
@@ -183,18 +183,16 @@
   void reviveOffers(
       const FrameworkID& frameworkId);
 
-<<<<<<< HEAD
   process::Future<Nothing> resolveConflicts(
       const FrameworkID& frameworkId,
       const TaskInfo& task);
-=======
+
   void setQuota(
       const std::string& role,
       const mesos::quota::QuotaInfo& quota);
 
   void removeQuota(
       const std::string& role);
->>>>>>> 602362ac
 
 protected:
   // Useful typedefs for dispatch/delay/defer to self()/this.
