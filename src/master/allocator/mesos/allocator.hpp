/**
 * Licensed to the Apache Software Foundation (ASF) under one
 * or more contributor license agreements.  See the NOTICE file
 * distributed with this work for additional information
 * regarding copyright ownership.  The ASF licenses this file
 * to you under the Apache License, Version 2.0 (the
 * "License"); you may not use this file except in compliance
 * with the License.  You may obtain a copy of the License at
 *
 *     http://www.apache.org/licenses/LICENSE-2.0
 *
 * Unless required by applicable law or agreed to in writing, software
 * distributed under the License is distributed on an "AS IS" BASIS,
 * WITHOUT WARRANTIES OR CONDITIONS OF ANY KIND, either express or implied.
 * See the License for the specific language governing permissions and
 * limitations under the License.
 */

#ifndef __MASTER_ALLOCATOR_MESOS_ALLOCATOR_HPP__
#define __MASTER_ALLOCATOR_MESOS_ALLOCATOR_HPP__

#include <mesos/master/allocator.hpp>

#include <process/dispatch.hpp>
#include <process/future.hpp>
#include <process/process.hpp>

#include <stout/hashmap.hpp>
#include <stout/try.hpp>

namespace mesos {
namespace internal {
namespace master {
namespace allocator {

class MesosAllocatorProcess;

// A wrapper for Process-based allocators. It redirects all function
// invocations to the underlying AllocatorProcess and manages its
// lifetime. We ensure the template parameter AllocatorProcess
// implements MesosAllocatorProcess by storing a pointer to it.
template <typename AllocatorProcess>
class MesosAllocator : public mesos::master::allocator::Allocator
{
public:
  // Factory to allow for typed tests.
  static Try<mesos::master::allocator::Allocator*> create();

  ~MesosAllocator();

  void initialize(
      const Duration& allocationInterval,
      const lambda::function<
          void(const FrameworkID&,
               const hashmap<SlaveID, Resources>&)>& offerCallback,
      const lambda::function<
          void(const FrameworkID&,
               const hashmap<SlaveID, UnavailableResources>&)>&
        inverseOfferCallback,
      const hashmap<std::string, mesos::master::RoleInfo>& roles);

  void addFramework(
      const FrameworkID& frameworkId,
      const FrameworkInfo& frameworkInfo,
      const hashmap<SlaveID, Resources>& used);

  void removeFramework(
      const FrameworkID& frameworkId);

  void activateFramework(
      const FrameworkID& frameworkId);

  void deactivateFramework(
      const FrameworkID& frameworkId);

  void updateFramework(
      const FrameworkID& frameworkId,
      const FrameworkInfo& frameworkInfo);

  void addSlave(
      const SlaveID& slaveId,
      const SlaveInfo& slaveInfo,
      const Option<Unavailability>& unavailability,
      const Resources& total,
      const hashmap<FrameworkID, Resources>& used);

  void removeSlave(
      const SlaveID& slaveId);

  void updateSlave(
      const SlaveID& slave,
      const Resources& oversubscribed);

  void activateSlave(
      const SlaveID& slaveId);

  void deactivateSlave(
      const SlaveID& slaveId);

  void updateWhitelist(
      const Option<hashset<std::string>>& whitelist);

  void requestResources(
      const FrameworkID& frameworkId,
      const std::vector<Request>& requests);

  void updateAllocation(
      const FrameworkID& frameworkId,
      const SlaveID& slaveId,
      const std::vector<Offer::Operation>& operations);

  process::Future<Nothing> updateAvailable(
      const SlaveID& slaveId,
      const std::vector<Offer::Operation>& operations);

  void updateUnavailability(
      const SlaveID& slaveId,
      const Option<Unavailability>& unavailability);

  void updateInverseOffer(
      const SlaveID& slaveId,
      const FrameworkID& frameworkId,
      const Option<UnavailableResources>& unavailableResources,
      const Option<mesos::master::InverseOfferStatus>& status,
      const Option<Filters>& filters);

  process::Future<
      hashmap<SlaveID, hashmap<FrameworkID, mesos::master::InverseOfferStatus>>>
    getInverseOfferStatuses();

  void recoverResources(
      const FrameworkID& frameworkId,
      const SlaveID& slaveId,
      const Resources& resources,
      const Option<Filters>& filters);

  void recoverUnusedResources(
      const FrameworkID& frameworkId,
      const SlaveID& slaveId,
      const Resources& recoveredResources,
      const Option<TaskID>& taskId,
      const Option<Filters>& filters);

  void suppressOffers(
      const FrameworkID& frameworkId);

  void reviveOffers(
      const FrameworkID& frameworkId);

<<<<<<< HEAD
  process::Future<Nothing> resolveConflicts(
      const FrameworkID& frameworkId,
      const TaskInfo& task);
=======
  void setQuota(
      const std::string& role,
      const mesos::quota::QuotaInfo& quota);

  void removeQuota(
      const std::string& role);
>>>>>>> 602362ac

private:
  MesosAllocator();
  MesosAllocator(const MesosAllocator&); // Not copyable.
  MesosAllocator& operator=(const MesosAllocator&); // Not assignable.

  MesosAllocatorProcess* process;
};


// The basic interface for all Process-based allocators.
class MesosAllocatorProcess : public process::Process<MesosAllocatorProcess>
{
public:
  MesosAllocatorProcess() {}

  virtual ~MesosAllocatorProcess() {}

  // Explicitly unhide 'initialize' to silence a compiler warning
  // from clang, since we overload below.
  using process::ProcessBase::initialize;

  virtual void initialize(
      const Duration& allocationInterval,
      const lambda::function<
          void(const FrameworkID&,
               const hashmap<SlaveID, Resources>&)>& offerCallback,
      const lambda::function<
          void(const FrameworkID&,
               const hashmap<SlaveID, UnavailableResources>&)>&
        inverseOfferCallback,
      const hashmap<std::string, mesos::master::RoleInfo>& roles) = 0;

  virtual void addFramework(
      const FrameworkID& frameworkId,
      const FrameworkInfo& frameworkInfo,
      const hashmap<SlaveID, Resources>& used) = 0;

  virtual void removeFramework(
      const FrameworkID& frameworkId) = 0;

  virtual void activateFramework(
      const FrameworkID& frameworkId) = 0;

  virtual void deactivateFramework(
      const FrameworkID& frameworkId) = 0;

  virtual void updateFramework(
      const FrameworkID& frameworkId,
      const FrameworkInfo& frameworkInfo) = 0;

  virtual void addSlave(
      const SlaveID& slaveId,
      const SlaveInfo& slaveInfo,
      const Option<Unavailability>& unavailability,
      const Resources& total,
      const hashmap<FrameworkID, Resources>& used) = 0;

  virtual void removeSlave(
      const SlaveID& slaveId) = 0;

  virtual void updateSlave(
      const SlaveID& slave,
      const Resources& oversubscribed) = 0;

  virtual void activateSlave(
      const SlaveID& slaveId) = 0;

  virtual void deactivateSlave(
      const SlaveID& slaveId) = 0;

  virtual void updateWhitelist(
      const Option<hashset<std::string>>& whitelist) = 0;

  virtual void requestResources(
      const FrameworkID& frameworkId,
      const std::vector<Request>& requests) = 0;

  virtual void updateAllocation(
      const FrameworkID& frameworkId,
      const SlaveID& slaveId,
      const std::vector<Offer::Operation>& operations) = 0;

  virtual process::Future<Nothing> updateAvailable(
      const SlaveID& slaveId,
      const std::vector<Offer::Operation>& operations) = 0;

  virtual void updateUnavailability(
      const SlaveID& slaveId,
      const Option<Unavailability>& unavailability) = 0;

  virtual void updateInverseOffer(
      const SlaveID& slaveId,
      const FrameworkID& frameworkId,
      const Option<UnavailableResources>& unavailableResources,
      const Option<mesos::master::InverseOfferStatus>& status,
      const Option<Filters>& filters = None()) = 0;

  virtual process::Future<
      hashmap<SlaveID, hashmap<FrameworkID, mesos::master::InverseOfferStatus>>>
    getInverseOfferStatuses() = 0;

  virtual void recoverResources(
      const FrameworkID& frameworkId,
      const SlaveID& slaveId,
      const Resources& resources,
      const Option<Filters>& filters) = 0;

  virtual void recoverUnusedResources(
      const FrameworkID& frameworkId,
      const SlaveID& slaveId,
      const Resources& recoveredResources,
      const Option<TaskID>& taskId,
      const Option<Filters>& filters) = 0;

  virtual void suppressOffers(
      const FrameworkID& frameworkId) = 0;

  virtual void reviveOffers(
      const FrameworkID& frameworkId) = 0;

<<<<<<< HEAD
  virtual process::Future<Nothing> resolveConflicts(
      const FrameworkID& frameworkId,
      const TaskInfo& task) = 0;
=======
  virtual void setQuota(
      const std::string& role,
      const mesos::quota::QuotaInfo& quota) = 0;

  virtual void removeQuota(
      const std::string& role) = 0;
>>>>>>> 602362ac
};


template <typename AllocatorProcess>
Try<mesos::master::allocator::Allocator*>
MesosAllocator<AllocatorProcess>::create()
{
  mesos::master::allocator::Allocator* allocator =
    new MesosAllocator<AllocatorProcess>();
  return CHECK_NOTNULL(allocator);
}

template <typename AllocatorProcess>
MesosAllocator<AllocatorProcess>::MesosAllocator()
{
  process = new AllocatorProcess();
  process::spawn(process);
}


template <typename AllocatorProcess>
MesosAllocator<AllocatorProcess>::~MesosAllocator()
{
  process::terminate(process);
  process::wait(process);
  delete process;
}


template <typename AllocatorProcess>
inline void MesosAllocator<AllocatorProcess>::initialize(
    const Duration& allocationInterval,
    const lambda::function<
        void(const FrameworkID&,
             const hashmap<SlaveID, Resources>&)>& offerCallback,
    const lambda::function<
        void(const FrameworkID&,
              const hashmap<SlaveID, UnavailableResources>&)>&
      inverseOfferCallback,
    const hashmap<std::string, mesos::master::RoleInfo>& roles)
{
  process::dispatch(
      process,
      &MesosAllocatorProcess::initialize,
      allocationInterval,
      offerCallback,
      inverseOfferCallback,
      roles);
}


template <typename AllocatorProcess>
inline void MesosAllocator<AllocatorProcess>::addFramework(
    const FrameworkID& frameworkId,
    const FrameworkInfo& frameworkInfo,
    const hashmap<SlaveID, Resources>& used)
{
  process::dispatch(
      process,
      &MesosAllocatorProcess::addFramework,
      frameworkId,
      frameworkInfo,
      used);
}


template <typename AllocatorProcess>
inline void MesosAllocator<AllocatorProcess>::removeFramework(
    const FrameworkID& frameworkId)
{
  process::dispatch(
      process,
      &MesosAllocatorProcess::removeFramework,
      frameworkId);
}


template <typename AllocatorProcess>
inline void MesosAllocator<AllocatorProcess>::activateFramework(
    const FrameworkID& frameworkId)
{
  process::dispatch(
      process,
      &MesosAllocatorProcess::activateFramework,
      frameworkId);
}


template <typename AllocatorProcess>
inline void MesosAllocator<AllocatorProcess>::deactivateFramework(
    const FrameworkID& frameworkId)
{
  process::dispatch(
      process,
      &MesosAllocatorProcess::deactivateFramework,
      frameworkId);
}


template <typename AllocatorProcess>
inline void MesosAllocator<AllocatorProcess>::updateFramework(
    const FrameworkID& frameworkId,
    const FrameworkInfo& frameworkInfo)
{
  process::dispatch(
      process,
      &MesosAllocatorProcess::updateFramework,
      frameworkId,
      frameworkInfo);
}


template <typename AllocatorProcess>
inline void MesosAllocator<AllocatorProcess>::addSlave(
    const SlaveID& slaveId,
    const SlaveInfo& slaveInfo,
    const Option<Unavailability>& unavailability,
    const Resources& total,
    const hashmap<FrameworkID, Resources>& used)
{
  process::dispatch(
      process,
      &MesosAllocatorProcess::addSlave,
      slaveId,
      slaveInfo,
      unavailability,
      total,
      used);
}


template <typename AllocatorProcess>
inline void MesosAllocator<AllocatorProcess>::removeSlave(
    const SlaveID& slaveId)
{
  process::dispatch(
      process,
      &MesosAllocatorProcess::removeSlave,
      slaveId);
}


template <typename AllocatorProcess>
inline void MesosAllocator<AllocatorProcess>::updateSlave(
    const SlaveID& slaveId,
    const Resources& oversubscribed)
{
  process::dispatch(
      process,
      &MesosAllocatorProcess::updateSlave,
      slaveId,
      oversubscribed);
}


template <typename AllocatorProcess>
inline void MesosAllocator<AllocatorProcess>::activateSlave(
    const SlaveID& slaveId)
{
  process::dispatch(
      process,
      &MesosAllocatorProcess::activateSlave,
      slaveId);
}


template <typename AllocatorProcess>
inline void MesosAllocator<AllocatorProcess>::deactivateSlave(
    const SlaveID& slaveId)
{
  process::dispatch(
      process,
      &MesosAllocatorProcess::deactivateSlave,
      slaveId);
}


template <typename AllocatorProcess>
inline void MesosAllocator<AllocatorProcess>::updateWhitelist(
    const Option<hashset<std::string>>& whitelist)
{
  process::dispatch(
      process,
      &MesosAllocatorProcess::updateWhitelist,
      whitelist);
}


template <typename AllocatorProcess>
inline void MesosAllocator<AllocatorProcess>::requestResources(
    const FrameworkID& frameworkId,
    const std::vector<Request>& requests)
{
  process::dispatch(
      process,
      &MesosAllocatorProcess::requestResources,
      frameworkId,
      requests);
}


template <typename AllocatorProcess>
inline void MesosAllocator<AllocatorProcess>::updateAllocation(
    const FrameworkID& frameworkId,
    const SlaveID& slaveId,
    const std::vector<Offer::Operation>& operations)
{
  process::dispatch(
      process,
      &MesosAllocatorProcess::updateAllocation,
      frameworkId,
      slaveId,
      operations);
}


template <typename AllocatorProcess>
inline process::Future<Nothing>
MesosAllocator<AllocatorProcess>::updateAvailable(
    const SlaveID& slaveId,
    const std::vector<Offer::Operation>& operations)
{
  return process::dispatch(
      process,
      &MesosAllocatorProcess::updateAvailable,
      slaveId,
      operations);
}


template <typename AllocatorProcess>
inline void MesosAllocator<AllocatorProcess>::updateUnavailability(
    const SlaveID& slaveId,
    const Option<Unavailability>& unavailability)
{
  return process::dispatch(
      process,
      &MesosAllocatorProcess::updateUnavailability,
      slaveId,
      unavailability);
}


template <typename AllocatorProcess>
inline void MesosAllocator<AllocatorProcess>::updateInverseOffer(
    const SlaveID& slaveId,
    const FrameworkID& frameworkId,
    const Option<UnavailableResources>& unavailableResources,
    const Option<mesos::master::InverseOfferStatus>& status,
    const Option<Filters>& filters)
{
  return process::dispatch(
      process,
      &MesosAllocatorProcess::updateInverseOffer,
      slaveId,
      frameworkId,
      unavailableResources,
      status,
      filters);
}


template <typename AllocatorProcess>
inline process::Future<
    hashmap<SlaveID, hashmap<FrameworkID, mesos::master::InverseOfferStatus>>>
  MesosAllocator<AllocatorProcess>::getInverseOfferStatuses()
{
  return process::dispatch(
      process,
      &MesosAllocatorProcess::getInverseOfferStatuses);
}


template <typename AllocatorProcess>
inline void MesosAllocator<AllocatorProcess>::recoverResources(
    const FrameworkID& frameworkId,
    const SlaveID& slaveId,
    const Resources& resources,
    const Option<Filters>& filters)
{
  process::dispatch(
      process,
      &MesosAllocatorProcess::recoverResources,
      frameworkId,
      slaveId,
      resources,
      filters);
}

template <typename AllocatorProcess>
inline void MesosAllocator<AllocatorProcess>::recoverUnusedResources(
    const FrameworkID& frameworkId,
    const SlaveID& slaveId,
    const Resources& recoveredResources,
    const Option<TaskID>& taskId,
    const Option<Filters>& filters)
{
  process::dispatch(
      process,
      &MesosAllocatorProcess::recoverUnusedResources,
      frameworkId,
      slaveId,
      recoveredResources,
      taskId,
      filters);
}

template <typename AllocatorProcess>
inline void MesosAllocator<AllocatorProcess>::suppressOffers(
    const FrameworkID& frameworkId)
{
  process::dispatch(
      process,
      &MesosAllocatorProcess::suppressOffers,
      frameworkId);
}


template <typename AllocatorProcess>
inline void MesosAllocator<AllocatorProcess>::reviveOffers(
    const FrameworkID& frameworkId)
{
  process::dispatch(
      process,
      &MesosAllocatorProcess::reviveOffers,
      frameworkId);
}


template <typename AllocatorProcess>
<<<<<<< HEAD
inline process::Future<Nothing>
MesosAllocator<AllocatorProcess>::resolveConflicts(
    const FrameworkID& frameworkId,
    const TaskInfo& task)
{
  return process::dispatch(
      process,
      &MesosAllocatorProcess::resolveConflicts,
      frameworkId,
      task);
=======
inline void MesosAllocator<AllocatorProcess>::setQuota(
    const std::string& role,
    const mesos::quota::QuotaInfo& quota)
{
  process::dispatch(
      process,
      &MesosAllocatorProcess::setQuota,
      role,
      quota);
}


template <typename AllocatorProcess>
inline void MesosAllocator<AllocatorProcess>::removeQuota(
    const std::string& role)
{
  process::dispatch(
      process,
      &MesosAllocatorProcess::removeQuota,
      role);
>>>>>>> 602362ac
}

} // namespace allocator {
} // namespace master {
} // namespace internal {
} // namespace mesos {

#endif // __MASTER_ALLOCATOR_MESOS_ALLOCATOR_HPP__<|MERGE_RESOLUTION|>--- conflicted
+++ resolved
@@ -147,18 +147,16 @@
   void reviveOffers(
       const FrameworkID& frameworkId);
 
-<<<<<<< HEAD
   process::Future<Nothing> resolveConflicts(
       const FrameworkID& frameworkId,
       const TaskInfo& task);
-=======
+  
   void setQuota(
       const std::string& role,
       const mesos::quota::QuotaInfo& quota);
 
   void removeQuota(
       const std::string& role);
->>>>>>> 602362ac
 
 private:
   MesosAllocator();
@@ -280,18 +278,16 @@
   virtual void reviveOffers(
       const FrameworkID& frameworkId) = 0;
 
-<<<<<<< HEAD
   virtual process::Future<Nothing> resolveConflicts(
       const FrameworkID& frameworkId,
       const TaskInfo& task) = 0;
-=======
+
   virtual void setQuota(
       const std::string& role,
       const mesos::quota::QuotaInfo& quota) = 0;
 
   virtual void removeQuota(
       const std::string& role) = 0;
->>>>>>> 602362ac
 };
 
 
@@ -622,7 +618,6 @@
 
 
 template <typename AllocatorProcess>
-<<<<<<< HEAD
 inline process::Future<Nothing>
 MesosAllocator<AllocatorProcess>::resolveConflicts(
     const FrameworkID& frameworkId,
@@ -633,7 +628,9 @@
       &MesosAllocatorProcess::resolveConflicts,
       frameworkId,
       task);
-=======
+}
+
+template <typename AllocatorProcess>
 inline void MesosAllocator<AllocatorProcess>::setQuota(
     const std::string& role,
     const mesos::quota::QuotaInfo& quota)
@@ -654,7 +651,6 @@
       process,
       &MesosAllocatorProcess::removeQuota,
       role);
->>>>>>> 602362ac
 }
 
 } // namespace allocator {
