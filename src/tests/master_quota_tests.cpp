// Licensed to the Apache Software Foundation (ASF) under one
// or more contributor license agreements.  See the NOTICE file
// distributed with this work for additional information
// regarding copyright ownership.  The ASF licenses this file
// to you under the Apache License, Version 2.0 (the
// "License"); you may not use this file except in compliance
// with the License.  You may obtain a copy of the License at
//
//     http://www.apache.org/licenses/LICENSE-2.0
//
// Unless required by applicable law or agreed to in writing, software
// distributed under the License is distributed on an "AS IS" BASIS,
// WITHOUT WARRANTIES OR CONDITIONS OF ANY KIND, either express or implied.
// See the License for the specific language governing permissions and
// limitations under the License.

#include <string>
#include <vector>

#include <gmock/gmock.h>

#include <mesos/mesos.hpp>
#include <mesos/resources.hpp>

#include <mesos/quota/quota.hpp>

#include <process/future.hpp>
#include <process/http.hpp>
#include <process/id.hpp>
#include <process/pid.hpp>

#include <stout/format.hpp>
#include <stout/protobuf.hpp>
#include <stout/strings.hpp>

#include "master/flags.hpp"
#include "master/master.hpp"

#include "slave/slave.hpp"

#include "tests/allocator.hpp"
#include "tests/mesos.hpp"

using google::protobuf::RepeatedPtrField;

using mesos::internal::master::Master;

using mesos::internal::slave::Slave;

using mesos::quota::QuotaInfo;
using mesos::quota::QuotaStatus;

using process::Future;
using process::PID;

using process::http::BadRequest;
using process::http::Conflict;
using process::http::OK;
using process::http::Response;
using process::http::Unauthorized;

using std::string;
using std::vector;

using testing::_;
using testing::DoAll;
using testing::Eq;

namespace mesos {
namespace internal {
namespace tests {

// Quota tests that are allocator-agnostic (i.e. we expect every
// allocator to implement basic quota guarantees) are in this
// file. All tests are split into logical groups:
//   * Request validation tests.
//   * Sanity check tests.
//   * Quota functionality tests.
//   * Failover and recovery tests.
//   * Authentication and authorization tests.

// TODO(alexr): Once we have other allocators, convert this test into a
// typed test over multiple allocators.
class MasterQuotaTest : public MesosTest
{
protected:
  MasterQuotaTest()
  {
    // We reuse default agent resources and expect them to be sufficient.
    defaultAgentResources = Resources::parse(defaultAgentResourcesString).get();
    CHECK(defaultAgentResources.contains(Resources::parse(
        "cpus:2;mem:1024;disk:1024;ports:[31000-32000]").get()));
  }

  // Sets up the master flags with two roles and a short allocation interval.
  virtual master::Flags CreateMasterFlags()
  {
    master::Flags flags = MesosTest::CreateMasterFlags();
    flags.allocation_interval = Milliseconds(50);
    flags.roles = strings::join(",", ROLE1, ROLE2);
    return flags;
  }

  // Creates a FrameworkInfo with the specified role.
  FrameworkInfo createFrameworkInfo(const string& role)
  {
    FrameworkInfo info;
    info.set_user("user");
    info.set_name("framework" + process::ID::generate());
    info.mutable_id()->set_value(info.name());
    info.set_role(role);

    return info;
  }

  // Generates a quota request from the specified resources.
  string createRequestBody(const Resources& resources, bool force = false) const
  {
    const string json =
        "{"
        "  %s"
        "  \"resources\":%s"
        "}";

    const string request = strings::format(
        json,
        force ? "\"force\":true," : "",
        JSON::protobuf(
            static_cast<const RepeatedPtrField<Resource>&>(resources))).get();

    return request;
  }

protected:
  const std::string ROLE1{"role1"};
  const std::string ROLE2{"role2"};
  const std::string UNKNOWN_ROLE{"unknown"};

  Resources defaultAgentResources;
};


// These are request validation tests. They verify JSON is well-formed,
// convertible to corresponding protobufs, all necessary fields are present,
// while irrelevant fields are not present.

// TODO(alexr): Tests to implement:
//   * Role is absent.
//   * Role is an empty string.
//   * Role is '*'?
//   * Resources with the same name are present.

// Verifies that a request for a non-existent role is rejected when
// using an explicitly configured list of role names.
TEST_F(MasterQuotaTest, NonExistentRole)
{
  Try<PID<Master>> master = StartMaster();
  ASSERT_SOME(master);

  // We do not need an agent since a request should be rejected before we
  // start looking at available resources.

  // We request quota for a portion of resources available on the agent.
  Resources quotaResources =
    Resources::parse("cpus:1;mem:512", "non-existent-role").get();

  // Send a quota request for the specified role.
  Future<Response> response = process::http::post(
      master.get(),
      "quota",
      createBasicAuthHeaders(DEFAULT_CREDENTIAL),
      createRequestBody(quotaResources));

  AWAIT_EXPECT_RESPONSE_STATUS_EQ(BadRequest().status, response)
    << response.get().body;

  Shutdown();
}


// Quota requests with invalid structure should return a '400 Bad Request'.
TEST_F(MasterQuotaTest, SetInvalidRequest)
{
  Try<PID<Master>> master = StartMaster();
  ASSERT_SOME(master);

  // We do not need an agent since a request should be rejected before
  // we start looking at available resources.

  // Wrap the `http::post` into a lambda for readability of the test.
  auto postQuota = [this, &master](const string& request) {
    return process::http::post(
        master.get(),
        "quota",
        createBasicAuthHeaders(DEFAULT_CREDENTIAL),
        request);
  };

  // Tests whether a quota request with invalid JSON fails.
  {
    const string badRequest =
      "{"
      "  invalidJson"
      "}";

    Future<Response> response = postQuota(badRequest);

    AWAIT_EXPECT_RESPONSE_STATUS_EQ(BadRequest().status, response)
      << response.get().body;
  }

  // Tests whether a quota request with missing 'resource' field fails.
  {
    const string badRequest =
      "{"
      "  \"unknownField\":\"unknownValue\""
      "}";

    Future<Response> response = postQuota(badRequest);

    AWAIT_EXPECT_RESPONSE_STATUS_EQ(BadRequest().status, response)
      << response.get().body;
  }

  // Tests whether a quota request with invalid resources fails.
  {
    const string badRequest =
      "{"
      "  \"resources\":"
      "  ["
      "    \" invalidResource\" : 1"
      "  ]"
      "}";

    Future<Response> response = postQuota(badRequest);

    AWAIT_EXPECT_RESPONSE_STATUS_EQ(BadRequest().status, response)
      << response.get().body;
  }

  Shutdown();
}


// A quota request with non-scalar resources should return a '400 Bad Request'.
TEST_F(MasterQuotaTest, SetNonScalar)
{
  Try<PID<Master>> master = StartMaster();
  ASSERT_SOME(master);

  // We do not need an agent since a request should be rejected before
  // we start looking at available resources.

  // Quota set request including non-scalar port resources.
  Resources quotaResources =
    Resources::parse("cpus:1;mem:512;ports:[31000-31001]", ROLE1).get();

  Future<Response> response = process::http::post(
      master.get(),
      "quota",
      createBasicAuthHeaders(DEFAULT_CREDENTIAL),
      createRequestBody(quotaResources));

  AWAIT_EXPECT_RESPONSE_STATUS_EQ(BadRequest().status, response)
    << response.get().body;

  Shutdown();
}


// A quota request with multiple roles should return a '400 Bad Request'.
TEST_F(MasterQuotaTest, SetMultipleRoles)
{
  Try<PID<Master>> master = StartMaster();
  ASSERT_SOME(master);

  // We do not need an agent since a request should be rejected before
  // we start looking at available resources.

  // Create a quota request with resources belonging to different roles.
  Resources quotaResources = Resources::parse("cpus:1;mem:512;", ROLE1).get();
  quotaResources += Resources::parse("cpus:1;mem:512;", ROLE2).get();

  Future<Response> response = process::http::post(
      master.get(),
      "quota",
      createBasicAuthHeaders(DEFAULT_CREDENTIAL),
      createRequestBody(quotaResources));

  AWAIT_EXPECT_RESPONSE_STATUS_EQ(BadRequest().status, response)
    << response.get().body;

  Shutdown();
}


// Updating an exiting quota via POST to the '/master/quota endpoint' should
// return a '400 BadRequest'.
TEST_F(MasterQuotaTest, SetExistingQuota)
{
  TestAllocator<> allocator;
  EXPECT_CALL(allocator, initialize(_, _, _, _, _));

  Try<PID<Master>> master = StartMaster(&allocator);
  ASSERT_SOME(master);

  // Wait until the agent registers.
  Future<Resources> agentTotalResources;
  EXPECT_CALL(allocator, addSlave(_, _, _, _, _))
    .WillOnce(DoAll(InvokeAddSlave(&allocator),
                    FutureArg<3>(&agentTotalResources)));

  Try<PID<Slave>> agent = StartSlave();
  ASSERT_SOME(agent);

  AWAIT_READY(agentTotalResources);
  EXPECT_EQ(defaultAgentResources, agentTotalResources.get());

  // We request quota for a portion of resources available on the agent.
  Resources quotaResources = Resources::parse("cpus:1;mem:512;", ROLE1).get();
  EXPECT_TRUE(agentTotalResources.get().contains(quotaResources.flatten()));

  Future<Response> response = process::http::post(
      master.get(),
      "quota",
      createBasicAuthHeaders(DEFAULT_CREDENTIAL),
      createRequestBody(quotaResources));

  AWAIT_EXPECT_RESPONSE_STATUS_EQ(OK().status, response) << response.get().body;

  // Try to set quota via post a second time.
  response = process::http::post(
      master.get(),
      "quota",
      createBasicAuthHeaders(DEFAULT_CREDENTIAL),
      createRequestBody(quotaResources));

  AWAIT_EXPECT_RESPONSE_STATUS_EQ(BadRequest().status, response)
    << response.get().body;

  Shutdown();
}


// Checks whether a quota request with any invalid field set is rejected:
//   * `ReservationInfo`.
//   * `RevocableInfo`.
//   * `DiskInfo`.
TEST_F(MasterQuotaTest, SetInvalidResourceInfos)
{
  Try<PID<Master>> master = StartMaster();
  ASSERT_SOME(master);

  // We do not need an agent since a request should be rejected before
  // we start looking at available resources.

  // Create a quota set request with `DiskInfo` and check that the
  // request returns a '400 Bad Request' return code.
  {
    Resources quotaResources = Resources::parse("cpus:1;mem:512", ROLE1).get();

    Resource volume = Resources::parse("disk", "128", ROLE1).get();
    volume.mutable_disk()->CopyFrom(createDiskInfo("id1", "path1"));
    quotaResources += volume;

    Future<Response> response = process::http::post(
        master.get(),
        "quota",
        createBasicAuthHeaders(DEFAULT_CREDENTIAL),
        createRequestBody(quotaResources));

    AWAIT_EXPECT_RESPONSE_STATUS_EQ(BadRequest().status, response)
      << response.get().body;
  }

  // Create a quota set request with `RevocableInfo` and check that
  // the request returns a '400 Bad Request' return code.
  {
    Resources quotaResources = Resources::parse("cpus:1;mem:512", ROLE1).get();

    Resource revocable = Resources::parse("cpus", "1", ROLE1).get();
    revocable.mutable_revocable();
    quotaResources += revocable;

    Future<Response> response = process::http::post(
        master.get(),
        "quota",
        createBasicAuthHeaders(DEFAULT_CREDENTIAL),
        createRequestBody(quotaResources));

    AWAIT_EXPECT_RESPONSE_STATUS_EQ(BadRequest().status, response)
      << response.get().body;
  }

  // Create a quota set request with `ReservationInfo` and check that
  // the request returns a '400 Bad Request' return code.
  {
    Resources quotaResources = Resources::parse("cpus:4;mem:512", ROLE1).get();

    Resource volume = Resources::parse("disk", "128", ROLE1).get();
    volume.mutable_reservation()->CopyFrom(
        createReservationInfo(DEFAULT_CREDENTIAL.principal()));

    quotaResources += volume;

    Future<Response> response = process::http::post(
        master.get(),
        "quota",
        createBasicAuthHeaders(DEFAULT_CREDENTIAL),
        createRequestBody(quotaResources));

    AWAIT_EXPECT_RESPONSE_STATUS_EQ(BadRequest().status, response)
      << response.get().body;
  }

  Shutdown();
}


// Tests whether we can remove a quota from the '/master/quota endpoint' via a
// DELETE request against /quota.
TEST_F(MasterQuotaTest, RemoveSingleQuota)
{
  TestAllocator<> allocator;
  EXPECT_CALL(allocator, initialize(_, _, _, _, _));

  Try<PID<Master>> master = StartMaster(&allocator);
  ASSERT_SOME(master);

  // Wait until the agent registers.
  Future<Resources> agentTotalResources;
  EXPECT_CALL(allocator, addSlave(_, _, _, _, _))
    .WillOnce(DoAll(InvokeAddSlave(&allocator),
                    FutureArg<3>(&agentTotalResources)));

  Try<PID<Slave>> agent = StartSlave();
  ASSERT_SOME(agent);

  AWAIT_READY(agentTotalResources);
  EXPECT_EQ(defaultAgentResources, agentTotalResources.get());

  // Wrap the `http::requestDelete` into a lambda for readability of the test.
  auto removeQuota = [this, &master](const string& path) {
    return process::http::requestDelete(
        master.get(),
        path,
        createBasicAuthHeaders(DEFAULT_CREDENTIAL));
  };

  // Ensure that we can't remove quota for a role that is unknown to the master.
  {
    Future<Response> response = removeQuota("quota/" + UNKNOWN_ROLE);

    AWAIT_EXPECT_RESPONSE_STATUS_EQ(BadRequest().status, response)
      << response.get().body;
  }

  // Ensure that we can't remove quota for a role that has no quota set.
  {
    Future<Response> response = removeQuota("quota/" + ROLE1);

    AWAIT_EXPECT_RESPONSE_STATUS_EQ(BadRequest().status, response)
      << response.get().body;
  }

  // Ensure we can remove the quota we have requested before.
  {
    // Request quota for a portion of the resources available on the agent.
    Resources quotaResources = Resources::parse("cpus:1;mem:512", ROLE1).get();
    EXPECT_TRUE(agentTotalResources.get().contains(quotaResources.flatten()));

    Future<Response> response = process::http::post(
        master.get(),
        "quota",
        createBasicAuthHeaders(DEFAULT_CREDENTIAL),
        createRequestBody(quotaResources));

    AWAIT_EXPECT_RESPONSE_STATUS_EQ(OK().status, response)
      << response.get().body;

    // Remove the previously requested quota.
    Future<Nothing> receivedRemoveRequest;
    EXPECT_CALL(allocator, removeQuota(Eq(ROLE1)))
      .WillOnce(DoAll(InvokeRemoveQuota(&allocator),
                      FutureSatisfy(&receivedRemoveRequest)));

    response = removeQuota("quota/" + ROLE1);

    AWAIT_EXPECT_RESPONSE_STATUS_EQ(OK().status, response)
      << response.get().body;

    // Ensure that the quota remove request has reached the allocator.
    AWAIT_READY(receivedRemoveRequest);
  }

  Shutdown();
}


// Tests whether we can retrieve empty quota status (i.e. no quota set)
// from /master/quota endpoint via a GET request against /quota.
TEST_F(MasterQuotaTest, StatusNoQuotas)
{
  Try<PID<Master>> master = StartMaster();
  ASSERT_SOME(master);

  // Query the master quota endpoint.
  Future<Response> response = process::http::get(
      master.get(),
      "quota",
      None(),
      createBasicAuthHeaders(DEFAULT_CREDENTIAL));

  AWAIT_EXPECT_RESPONSE_STATUS_EQ(OK().status, response) << response.get().body;

  EXPECT_SOME_EQ(
      "application/json",
      response.get().headers.get("Content-Type"));

  const Try<JSON::Object> parse =
    JSON::parse<JSON::Object>(response.get().body);

  ASSERT_SOME(parse);

  // Convert JSON response to `QuotaStatus` protobuf.
  const Try<QuotaStatus> status = ::protobuf::parse<QuotaStatus>(parse.get());
  ASSERT_FALSE(status.isError());

  EXPECT_EQ(0, status.get().infos().size());

  Shutdown();
}


// Tests whether we can retrieve the current quota status from
// /master/quota endpoint via a GET request against /quota.
TEST_F(MasterQuotaTest, StatusSingleQuota)
{
  TestAllocator<> allocator;
  EXPECT_CALL(allocator, initialize(_, _, _, _, _));

  Try<PID<Master>> master = StartMaster(&allocator);
  ASSERT_SOME(master);

  Future<Resources> agentTotalResources;
  EXPECT_CALL(allocator, addSlave(_, _, _, _, _))
    .WillOnce(DoAll(InvokeAddSlave(&allocator),
                    FutureArg<3>(&agentTotalResources)));

  // Start one agent and wait until it registers.
  Try<PID<Slave>> agent = StartSlave();
  ASSERT_SOME(agent);

  AWAIT_READY(agentTotalResources);
  EXPECT_EQ(defaultAgentResources, agentTotalResources.get());

  // We request quota for a portion of resources available on the agents.
  Resources quotaResources = Resources::parse("cpus:1;mem:512", ROLE1).get();

  EXPECT_TRUE(agentTotalResources.get().contains(quotaResources.flatten()));

  // Send a quota request for the specified role.
  Future<Response> response = process::http::post(
      master.get(),
      "quota",
      createBasicAuthHeaders(DEFAULT_CREDENTIAL),
      createRequestBody(quotaResources));

  AWAIT_EXPECT_RESPONSE_STATUS_EQ(OK().status, response) << response.get().body;

  // Query the master quota endpoint.
  response = process::http::get(master.get(), "quota");
  AWAIT_EXPECT_RESPONSE_STATUS_EQ(OK().status, response) << response.get().body;

  EXPECT_SOME_EQ(
      "application/json",
      response.get().headers.get("Content-Type"));

  const Try<JSON::Object> parse =
    JSON::parse<JSON::Object>(response.get().body);

  ASSERT_SOME(parse);

  // Convert JSON response to `QuotaStatus` protobuf.
  const Try<QuotaStatus> status = ::protobuf::parse<QuotaStatus>(parse.get());
  ASSERT_FALSE(status.isError());

  ASSERT_EQ(1, status.get().infos().size());
  EXPECT_EQ(quotaResources.flatten(), status.get().infos(0).guarantee());

  Shutdown();
}


// These tests check whether a request makes sense in terms of current cluster
// status. A quota request may be well-formed, but obviously infeasible, e.g.
// request for 100 CPUs in a cluster with just 11 CPUs.

// TODO(alexr): Tests to implement:
//   * Sufficient total resources, but insufficient free resources due to
//     running tasks (multiple agents).
//   * Sufficient total resources, but insufficient free resources due to
//     dynamic reservations.
//   * Sufficient with static but insufficient without (static reservations
//     are not included).
//   * Multiple quotas in the cluster, sufficient free resources for a new
//     request.
//   * Multiple quotas in the cluster, insufficient free resources for a new
//     request.
//   * Deactivated or disconnected agents are not considered during quota
//     capability heuristics.

// Checks that a quota request is not satisfied if there are not enough
// resources.
TEST_F(MasterQuotaTest, InsufficientResourcesSingleAgent)
{
  TestAllocator<> allocator;
  EXPECT_CALL(allocator, initialize(_, _, _, _, _));

  Try<PID<Master>> master = StartMaster(&allocator);
  ASSERT_SOME(master);

  // Start an agent and wait until its resources are available.
  Future<Resources> agentTotalResources;
  EXPECT_CALL(allocator, addSlave(_, _, _, _, _))
    .WillOnce(DoAll(InvokeAddSlave(&allocator),
                    FutureArg<3>(&agentTotalResources)));

  Try<PID<Slave>> agent = StartSlave();
  ASSERT_SOME(agent);

  AWAIT_READY(agentTotalResources);
  EXPECT_EQ(defaultAgentResources, agentTotalResources.get());

  // Our quota request requires more resources than available on the agent
  // (and in the cluster).
  Resources quotaResources =
    agentTotalResources.get().filter(
        [=](const Resource& resource) {
          return (resource.name() == "cpus" || resource.name() == "mem");
        }) +
    Resources::parse("cpus:1;mem:1024").get();

  quotaResources = quotaResources.flatten(ROLE1);

  EXPECT_FALSE(agentTotalResources.get().contains(quotaResources.flatten()));

  Future<Response> response = process::http::post(
      master.get(),
      "quota",
      createBasicAuthHeaders(DEFAULT_CREDENTIAL),
      createRequestBody(quotaResources));

  AWAIT_EXPECT_RESPONSE_STATUS_EQ(Conflict().status, response)
    << response.get().body;

  Shutdown();
}


// Checks that the force flag overrides the `capacityHeuristic` check.
TEST_F(MasterQuotaTest, InsufficientResourcesForce)
{
  TestAllocator<> allocator;
  EXPECT_CALL(allocator, initialize(_, _, _, _, _));

  Try<PID<Master>> master = StartMaster(&allocator);
  ASSERT_SOME(master);

  // Wait until the agent registers.
  Future<Resources> agentTotalResources;
  EXPECT_CALL(allocator, addSlave(_, _, _, _, _))
    .WillOnce(DoAll(InvokeAddSlave(&allocator),
                    FutureArg<3>(&agentTotalResources)));

  Try<PID<Slave>> agent = StartSlave();
  ASSERT_SOME(agent);

  AWAIT_READY(agentTotalResources);
  EXPECT_EQ(defaultAgentResources, agentTotalResources.get());

  // Our quota request requires more resources than are available on the agent
  // (and in the cluster).
  Resources quotaResources =
    agentTotalResources.get().filter(
        [=](const Resource& resource) {
          return (resource.name() == "cpus" || resource.name() == "mem");
        }) +
    Resources::parse("cpus:1;mem:1024").get();

  quotaResources = quotaResources.flatten(ROLE1);

  EXPECT_FALSE(agentTotalResources.get().contains(quotaResources.flatten()));

  Future<Response> response = process::http::post(
      master.get(),
      "quota",
      createBasicAuthHeaders(DEFAULT_CREDENTIAL),
      createRequestBody(quotaResources, true));

  AWAIT_EXPECT_RESPONSE_STATUS_EQ(OK().status, response)
    << response.get().body;

  Shutdown();
}


// Checks that a quota request is not satisfied if there are not enough
// resources.
TEST_F(MasterQuotaTest, InsufficientResourcesMultipleAgents)
{
  TestAllocator<> allocator;
  EXPECT_CALL(allocator, initialize(_, _, _, _, _));

  Try<PID<Master>> master = StartMaster(&allocator);
  ASSERT_SOME(master);

  // Start one agent and wait until its resources are available.
  Future<Resources> agent1TotalResources;
  EXPECT_CALL(allocator, addSlave(_, _, _, _, _))
    .WillOnce(DoAll(InvokeAddSlave(&allocator),
                    FutureArg<3>(&agent1TotalResources)));

  Try<PID<Slave>> agent1 = StartSlave();
  ASSERT_SOME(agent1);

  AWAIT_READY(agent1TotalResources);
  EXPECT_EQ(defaultAgentResources, agent1TotalResources.get());

  // Start another agent and wait until its resources are available.
  Future<Resources> agent2TotalResources;
  EXPECT_CALL(allocator, addSlave(_, _, _, _, _))
    .WillOnce(DoAll(InvokeAddSlave(&allocator),
                    FutureArg<3>(&agent2TotalResources)));

  Try<PID<Slave>> agent2 = StartSlave();
  ASSERT_SOME(agent2);

  AWAIT_READY(agent2TotalResources);
  EXPECT_EQ(defaultAgentResources, agent2TotalResources.get());

  // Our quota request requires more resources than available on the agent
  // (and in the cluster).
  Resources quotaResources =
    agent1TotalResources.get().filter([=](const Resource& resource) {
      return (resource.name() == "cpus" || resource.name() == "mem");
    }) +
    agent2TotalResources.get().filter([=](const Resource& resource) {
      return (resource.name() == "cpus" || resource.name() == "mem");
    }) +
    Resources::parse("cpus:1;mem:1024").get();

  quotaResources = quotaResources.flatten(ROLE1);
  EXPECT_FALSE((agent1TotalResources.get() + agent2TotalResources.get())
    .contains(quotaResources.flatten()));

  Future<Response> response = process::http::post(
      master.get(),
      "quota",
      createBasicAuthHeaders(DEFAULT_CREDENTIAL),
      createRequestBody(quotaResources));

  AWAIT_EXPECT_RESPONSE_STATUS_EQ(Conflict().status, response)
    << response.get().body;

  Shutdown();
}


// Checks that an operator can request quota when enough resources are
// available on single agent.
TEST_F(MasterQuotaTest, AvailableResourcesSingleAgent)
{
  TestAllocator<> allocator;
  EXPECT_CALL(allocator, initialize(_, _, _, _, _));

  Try<PID<Master>> master = StartMaster(&allocator);
  ASSERT_SOME(master);

  // Start an agent and wait until its resources are available.
  Future<Resources> agentTotalResources;
  EXPECT_CALL(allocator, addSlave(_, _, _, _, _))
    .WillOnce(DoAll(InvokeAddSlave(&allocator),
                    FutureArg<3>(&agentTotalResources)));

  Try<PID<Slave>> agent = StartSlave();
  ASSERT_SOME(agent);

  AWAIT_READY(agentTotalResources);
  EXPECT_EQ(defaultAgentResources, agentTotalResources.get());

  // We request quota for a portion of resources available on the agent.
  Resources quotaResources = Resources::parse("cpus:1;mem:512", ROLE1).get();
  EXPECT_TRUE(agentTotalResources.get().contains(quotaResources.flatten()));

  // Send a quota request for the specified role.
  Future<QuotaInfo> receivedQuotaRequest;
  EXPECT_CALL(allocator, setQuota(Eq(ROLE1), _))
    .WillOnce(DoAll(InvokeSetQuota(&allocator),
                    FutureArg<1>(&receivedQuotaRequest)));

  Future<Response> response = process::http::post(
      master.get(),
      "quota",
      createBasicAuthHeaders(DEFAULT_CREDENTIAL),
      createRequestBody(quotaResources));

  AWAIT_EXPECT_RESPONSE_STATUS_EQ(OK().status, response) << response.get().body;

  // Quota request is granted and reached the allocator. Make sure nothing
  // got lost in-between.
  AWAIT_READY(receivedQuotaRequest);

  EXPECT_EQ(ROLE1, receivedQuotaRequest.get().role());
  EXPECT_EQ(quotaResources.flatten(),
            Resources(receivedQuotaRequest.get().guarantee()));

  Shutdown();
}


// Checks that an operator can request quota when enough resources are
// available in the cluster, but not on a single agent.
TEST_F(MasterQuotaTest, AvailableResourcesMultipleAgents)
{
  TestAllocator<> allocator;
  EXPECT_CALL(allocator, initialize(_, _, _, _, _));

  Try<PID<Master>> master = StartMaster(&allocator);
  ASSERT_SOME(master);

  // Start one agent and wait until its resources are available.
  Future<Resources> agent1TotalResources;
  EXPECT_CALL(allocator, addSlave(_, _, _, _, _))
    .WillOnce(DoAll(InvokeAddSlave(&allocator),
                    FutureArg<3>(&agent1TotalResources)));

  Try<PID<Slave>> agent1 = StartSlave();
  ASSERT_SOME(agent1);

  AWAIT_READY(agent1TotalResources);
  EXPECT_EQ(defaultAgentResources, agent1TotalResources.get());

  // Start another agent and wait until its resources are available.
  Future<Resources> agent2TotalResources;
  EXPECT_CALL(allocator, addSlave(_, _, _, _, _))
    .WillOnce(DoAll(InvokeAddSlave(&allocator),
                    FutureArg<3>(&agent2TotalResources)));

  Try<PID<Slave>> agent2 = StartSlave();
  ASSERT_SOME(agent2);

  AWAIT_READY(agent2TotalResources);
  EXPECT_EQ(defaultAgentResources, agent2TotalResources.get());

  // We request quota for a portion of resources, which is not available
  // on a single agent.
  Resources quotaResources =
    agent1TotalResources.get().filter([=](const Resource& resource) {
      return (resource.name() == "cpus" || resource.name() == "mem");
    }) +
    agent2TotalResources.get().filter([=](const Resource& resource) {
      return (resource.name() == "cpus" || resource.name() == "mem");
    });

  quotaResources = quotaResources.flatten(ROLE1);

  // Send a quota request for the specified role.
  Future<QuotaInfo> receivedQuotaRequest;
  EXPECT_CALL(allocator, setQuota(Eq(ROLE1), _))
    .WillOnce(DoAll(InvokeSetQuota(&allocator),
                    FutureArg<1>(&receivedQuotaRequest)));

  Future<Response> response = process::http::post(
      master.get(),
      "quota",
      createBasicAuthHeaders(DEFAULT_CREDENTIAL),
      createRequestBody(quotaResources));

  AWAIT_EXPECT_RESPONSE_STATUS_EQ(OK().status, response) << response.get().body;

  // Quota request is granted and reached the allocator. Make sure nothing
  // got lost in-between.
  AWAIT_READY(receivedQuotaRequest);

  EXPECT_EQ(ROLE1, receivedQuotaRequest.get().role());
  EXPECT_EQ(quotaResources.flatten(),
            Resources(receivedQuotaRequest.get().guarantee()));

  Shutdown();
}


// Checks that a quota request succeeds if there are sufficient total
// resources in the cluster, even though they are blocked in outstanding
// offers, i.e. quota request rescinds offers.
TEST_F(MasterQuotaTest, AvailableResourcesAfterRescinding)
{
  TestAllocator<> allocator;
  EXPECT_CALL(allocator, initialize(_, _, _, _, _));

  Try<PID<Master>> master = StartMaster(&allocator);
  ASSERT_SOME(master);

  // Start one agent and wait until its resources are available.
  Future<Resources> agent1TotalResources;
  EXPECT_CALL(allocator, addSlave(_, _, _, _, _))
    .WillOnce(DoAll(InvokeAddSlave(&allocator),
                    FutureArg<3>(&agent1TotalResources)));

  Try<PID<Slave>> agent1 = StartSlave();
  ASSERT_SOME(agent1);

  AWAIT_READY(agent1TotalResources);
  EXPECT_EQ(defaultAgentResources, agent1TotalResources.get());

  // Start another agent and wait until its resources are available.
  Future<Resources> agent2TotalResources;
  EXPECT_CALL(allocator, addSlave(_, _, _, _, _))
    .WillOnce(DoAll(InvokeAddSlave(&allocator),
                    FutureArg<3>(&agent2TotalResources)));

  Try<PID<Slave>> agent2 = StartSlave();
  ASSERT_SOME(agent2);

  AWAIT_READY(agent2TotalResources);
  EXPECT_EQ(defaultAgentResources, agent2TotalResources.get());

  // Start one more agent and wait until its resources are available.
  Future<Resources> agent3TotalResources;
  EXPECT_CALL(allocator, addSlave(_, _, _, _, _))
    .WillOnce(DoAll(InvokeAddSlave(&allocator),
                    FutureArg<3>(&agent3TotalResources)));

  Try<PID<Slave>> agent3 = StartSlave();
  ASSERT_SOME(agent3);

  AWAIT_READY(agent3TotalResources);
  EXPECT_EQ(defaultAgentResources, agent3TotalResources.get());

  // We start with the following cluster setup.
  // Total cluster resources (3 identical agents): cpus=6, mem=3072.
  // role1 share = 0
  // role2 share = 0

  // We create a "hoarding" framework that will hog the resources but
  // will not use them.
  FrameworkInfo frameworkInfo1 = createFrameworkInfo(ROLE1);
  MockScheduler sched1;
  MesosSchedulerDriver framework1(
      &sched1, frameworkInfo1, master.get(), DEFAULT_CREDENTIAL);

  // We use `offers` to capture offers from the `resourceOffers()` callback.
  Future<vector<Offer>> offers;

  // Set expectations for the first offer and launch the framework.
  EXPECT_CALL(sched1, registered(&framework1, _, _));
  EXPECT_CALL(sched1, resourceOffers(&framework1, _))
    .WillOnce(FutureArg<1>(&offers));

  framework1.start();

  // In the first offer, expect offers from all available agents.
  AWAIT_READY(offers);
  ASSERT_EQ(3u, offers.get().size());

  // `framework1` hoards the resources, i.e. does not accept them.
  // Now we add two new frameworks to `ROLE2`, for which we should
  // make space if we can.

  FrameworkInfo frameworkInfo2 = createFrameworkInfo(ROLE2);
  MockScheduler sched2;
  MesosSchedulerDriver framework2(
      &sched2, frameworkInfo2, master.get(), DEFAULT_CREDENTIAL);

  Future<Nothing> registered2;
  EXPECT_CALL(sched2, registered(&framework2, _, _))
    .WillOnce(FutureSatisfy(&registered2));

  FrameworkInfo frameworkInfo3 = createFrameworkInfo(ROLE2);
  MockScheduler sched3;
  MesosSchedulerDriver framework3(
      &sched3, frameworkInfo3, master.get(), DEFAULT_CREDENTIAL);

  Future<Nothing> registered3;
  EXPECT_CALL(sched3, registered(&framework3, _, _))
    .WillOnce(FutureSatisfy(&registered3));

  framework2.start();
  framework3.start();

  AWAIT_READY(registered2);
  AWAIT_READY(registered3);

  // There should be no offers made to `framework2` and `framework3`
  // after they are started, since there are no free resources. They
  // may receive offers once we set the quota.

  // Total cluster resources (3 identical agents): cpus=6, mem=3072.
  // role1 share = 1 (cpus=6, mem=3072)
  //   framework1 share = 1
  // role2 share = 0
  //   framework2 share = 0
  //   framework3 share = 0

  // We request quota for a portion of resources which is smaller than
  // the total cluster capacity and can fit into any single agent.
  Resources quotaResources = Resources::parse("cpus:1;mem:512", ROLE2).get();

  // Once the quota request reaches the master, it should trigger a series
  // of rescinds. Even though quota request resources can be satisfied with
  // resources from a single agent, offers from two agents must be rescinded,
  // because there are two frameworks in the quota'ed role `ROLE2`.
  EXPECT_CALL(sched1, offerRescinded(&framework1, _))
    .Times(2);

  // Send a quota request for the specified role.
  Future<QuotaInfo> receivedQuotaRequest;
  EXPECT_CALL(allocator, setQuota(Eq(ROLE2), _))
    .WillOnce(DoAll(InvokeSetQuota(&allocator),
                    FutureArg<1>(&receivedQuotaRequest)));

  Future<Response> response = process::http::post(
      master.get(),
      "quota",
      createBasicAuthHeaders(DEFAULT_CREDENTIAL),
      createRequestBody(quotaResources));

  // At some point before the response is sent, offers are rescinded,
  // but resources are not yet allocated. At this moment the cluster
  // state looks like this.

  // Total cluster resources (3 identical agents): cpus=6, mem=3072.
  // role1 share = 0.33 (cpus=2, mem=1024)
  //   framework1 share = 1
  // role2 share = 0
  //   framework2 share = 0
  //   framework3 share = 0

  AWAIT_EXPECT_RESPONSE_STATUS_EQ(OK().status, response) << response.get().body;

  // The quota request is granted and reached the allocator. Make sure nothing
  // got lost in-between.
  AWAIT_READY(receivedQuotaRequest);
  EXPECT_EQ(ROLE2, receivedQuotaRequest.get().role());
  EXPECT_EQ(quotaResources.flatten(),
            Resources(receivedQuotaRequest.get().guarantee()));

  Shutdown();
}


// These tests ensure quota implements declared functionality. Note that the
// tests here are allocator-agnostic, which means we expect every allocator to
// implement basic quota guarantees.

// TODO(alexr): Tests to implement:
//   * An agent with quota'ed tasks disconnects and there are not enough free
//     resources (alert and under quota situation).
//   * An agent with quota'ed tasks disconnects and there are enough free
//     resources (new offers).
//   * Role quota is below its allocation (InverseOffer generation).
//   * Two roles, two frameworks, one is production but rejects offers, the
//     other is greedy and tries to hijack the cluster which is prevented by
//     quota.
//   * Quota'ed and non-quota'ed roles, multiple frameworks in quota'ed role,
//     ensure total allocation sums up to quota.
//   * Remove quota with no running tasks.
//   * Remove quota with running tasks.


// These tests verify the behavior in presence of master failover and recovery.

// TODO(alexr): Tests to implement:
//   * During the recovery, no overcommitment of resources should happen.
//   * During the recovery, no allocation of resources potentially needed to
//     satisfy quota should happen.
//   * If a cluster is under quota before the failover, it should be under quota
//     during the recovery (total quota sanity check).
//   * Master fails simultaneously with multiple agents, rendering the cluster
//     under quota (total quota sanity check).


// These tests verify the authentication and authorization of quota requests.

// Checks that quota set and remove requests succeed if both authentication
// and authorization are disabled.
TEST_F(MasterQuotaTest, NoAuthenticationNoAuthorization)
{
  TestAllocator<> allocator;
  EXPECT_CALL(allocator, initialize(_, _, _, _, _));

  // Disable authentication and authorization by providing neither
  // credentials nor ACLs.
  // TODO(alexr): Setting master `--acls` flag to `ACLs()` or `None()` seems
  // to be semantically equal, however, the test harness currently does not
  // allow `None()`. Once MESOS-4196 is resolved, use `None()` for clarity.
  master::Flags masterFlags = CreateMasterFlags();
  masterFlags.credentials = None();
  masterFlags.acls = ACLs();

  Try<PID<Master>> master = StartMaster(&allocator, masterFlags);
  ASSERT_SOME(master);

  // Start an agent and wait until its resources are available.
  Future<Resources> agentTotalResources;
  EXPECT_CALL(allocator, addSlave(_, _, _, _, _))
    .WillOnce(DoAll(InvokeAddSlave(&allocator),
                    FutureArg<3>(&agentTotalResources)));

  Try<PID<Slave>> agent = StartSlave();
  ASSERT_SOME(agent);

  AWAIT_READY(agentTotalResources);
  EXPECT_EQ(defaultAgentResources, agentTotalResources.get());

  // Check whether quota can be set.
  {
    // Request quota for a portion of the resources available on the agent.
    Resources quotaResources = Resources::parse("cpus:1;mem:512", ROLE1).get();
    EXPECT_TRUE(agentTotalResources.get().contains(quotaResources.flatten()));

    Future<QuotaInfo> receivedSetRequest;
    EXPECT_CALL(allocator, setQuota(Eq(ROLE1), _))
      .WillOnce(DoAll(InvokeSetQuota(&allocator),
                      FutureArg<1>(&receivedSetRequest)));

    // Send a set quota request with absent credentials.
    Future<Response> response = process::http::post(
        master.get(),
        "quota",
        None(),
        createRequestBody(quotaResources));

    // Quota request succeeds and reaches the allocator.
    AWAIT_READY(receivedSetRequest);
    AWAIT_EXPECT_RESPONSE_STATUS_EQ(OK().status, response)
      << response.get().body;
  }

  // Check whether quota can be removed.
  {
    Future<Nothing> receivedRemoveRequest;
    EXPECT_CALL(allocator, removeQuota(Eq(ROLE1)))
      .WillOnce(DoAll(InvokeRemoveQuota(&allocator),
                      FutureSatisfy(&receivedRemoveRequest)));

    // Send a remove quota request with absent credentials.
    Future<Response> response = process::http::requestDelete(
        master.get(),
        "quota/" + ROLE1,
        None());

    // Quota request succeeds and reaches the allocator.
    AWAIT_READY(receivedRemoveRequest);
    AWAIT_EXPECT_RESPONSE_STATUS_EQ(OK().status, response)
      << response.get().body;
  }

  Shutdown();
}


// Checks that a set quota request is rejected for unauthenticated principals.
TEST_F(MasterQuotaTest, UnauthenticatedQuotaRequest)
{
  Try<PID<Master>> master = StartMaster();
  ASSERT_SOME(master);

  // We do not need an agent since a request should be rejected before
  // we start looking at available resources.

  // A request can contain any amount of resources because it will be rejected
  // before we start looking at available resources.
  Resources quotaResources = Resources::parse("cpus:1;mem:512", ROLE1).get();

  // The master is configured so that only requests from `DEFAULT_CREDENTIAL`
  // are authenticated.
  Credential credential;
  credential.set_principal("unknown-principal");
  credential.set_secret("test-secret");

  Future<Response> response1 = process::http::post(
      master.get(),
      "quota",
      createBasicAuthHeaders(credential),
      createRequestBody(quotaResources));

  AWAIT_EXPECT_RESPONSE_STATUS_EQ(
      Unauthorized("Mesos master").status, response1) << response1.get().body;

  // The absense of credentials leads to authentication failure as well.
  Future<Response> response2 = process::http::post(
      master.get(),
      "quota",
      None(),
      createRequestBody(quotaResources));

  AWAIT_EXPECT_RESPONSE_STATUS_EQ(
      Unauthorized("Mesos master").status, response2) << response2.get().body;

  Shutdown();
}


// Checks that an authorized principal can set and remove quota while
// unauthorized principals cannot.
TEST_F(MasterQuotaTest, AuthorizeQuotaRequests)
{
  TestAllocator<> allocator;
  EXPECT_CALL(allocator, initialize(_, _, _, _, _));

  // Setup ACLs so that only the default principal can set quotas for `ROLE1`
  // and can remove its own quotas.
  ACLs acls;

  mesos::ACL::SetQuota* acl1 = acls.add_set_quotas();
  acl1->mutable_principals()->add_values(DEFAULT_CREDENTIAL.principal());
  acl1->mutable_roles()->add_values(ROLE1);

  mesos::ACL::SetQuota* acl2 = acls.add_set_quotas();
  acl2->mutable_principals()->set_type(mesos::ACL::Entity::ANY);
  acl2->mutable_roles()->set_type(mesos::ACL::Entity::NONE);

  mesos::ACL::RemoveQuota* acl3 = acls.add_remove_quotas();
  acl3->mutable_principals()->add_values(DEFAULT_CREDENTIAL.principal());
  acl3->mutable_quota_principals()->add_values(DEFAULT_CREDENTIAL.principal());

  mesos::ACL::RemoveQuota* acl4 = acls.add_remove_quotas();
  acl4->mutable_principals()->set_type(mesos::ACL::Entity::ANY);
  acl4->mutable_quota_principals()->set_type(mesos::ACL::Entity::NONE);

  master::Flags masterFlags = CreateMasterFlags();
  masterFlags.acls = acls;

  Try<PID<Master>> master = StartMaster(&allocator, masterFlags);
  ASSERT_SOME(master);

  // Try to request quota using a principal that is not the default principal.
  // This request will fail because only the default principal is authorized
  // to do that.
  {
    // As we don't care about the enforcement of quota but only the
    // authorization of the quota request we set the force flag in the post
    // request below to override the capacity heuristic check.
    Resources quotaResources = Resources::parse("cpus:1;mem:512;", ROLE1).get();

    // Note that we set the force flag because we are setting a quota that
    // cannot currently be satisfied by the resources in the cluster (because
    // there are no agents).
    Future<Response> response = process::http::post(
        master.get(),
        "quota",
        createBasicAuthHeaders(DEFAULT_CREDENTIAL_2),
        createRequestBody(quotaResources, true));

    AWAIT_EXPECT_RESPONSE_STATUS_EQ(
        Unauthorized("Mesos master").status, response) << response.get().body;
  }

  // Request quota using the default principal.
  {
    // As we don't care about the enforcement of quota but only the
    // authorization of the quota request we set the force flag in the post
    // request below to override the capacity heuristic check.
    Resources quotaResources = Resources::parse("cpus:1;mem:512;", ROLE1).get();

    Future<QuotaInfo> quotaInfo;
    EXPECT_CALL(allocator, setQuota(Eq(ROLE1), _))
      .WillOnce(DoAll(InvokeSetQuota(&allocator),
                      FutureArg<1>(&quotaInfo)));

    // Note that we set the force flag because we are setting a quota that
    // cannot currently be satisfied by the resources in the cluster (because
    // there are no agents).
    Future<Response> response = process::http::post(
        master.get(),
        "quota",
        createBasicAuthHeaders(DEFAULT_CREDENTIAL),
        createRequestBody(quotaResources, true));

<<<<<<< HEAD
// Checks that set quota requests can be authorized without authentication
// if an authorization rule exists that applies to anyone. The authorizer
// will map the absence of a principal to "ANY".
TEST_F(MasterQuotaTest, AuthorizedQuotaSetRequestWithoutPrincipal)
{
  TestAllocator<> allocator;
  EXPECT_CALL(allocator, initialize(_, _, _, _, _));
=======
    AWAIT_EXPECT_RESPONSE_STATUS_EQ(
        OK().status, response) << response.get().body;
>>>>>>> 52abf8de

    AWAIT_READY(quotaInfo);

    // Extract the principal from `DEFAULT_CREDENTIAL` because `EXPECT_EQ`
    // does not compile if `DEFAULT_CREDENTIAL.principal()` is used as an
    // argument.
    const string principal = DEFAULT_CREDENTIAL.principal();

    EXPECT_EQ(ROLE1, quotaInfo.get().role());
    EXPECT_EQ(principal, quotaInfo.get().principal());
    EXPECT_EQ(quotaResources.flatten(), quotaInfo.get().guarantee());
  }

  // Try to remove the previously requested quota using a principal that is
  // not the default principal. This will fail because only the default
  // principal is authorized to do that.
  {
    Future<Response> response = process::http::requestDelete(
        master.get(),
        "quota/" + ROLE1,
        createBasicAuthHeaders(DEFAULT_CREDENTIAL_2));

    AWAIT_EXPECT_RESPONSE_STATUS_EQ(
        Unauthorized("Mesos master").status, response) << response.get().body;
  }

  // Remove the previously requested quota using the default principal.
  {
    Future<Nothing> receivedRemoveRequest;
    EXPECT_CALL(allocator, removeQuota(Eq(ROLE1)))
      .WillOnce(DoAll(InvokeRemoveQuota(&allocator),
                      FutureSatisfy(&receivedRemoveRequest)));

    Future<Response> response = process::http::requestDelete(
        master.get(),
        "quota/" + ROLE1,
        createBasicAuthHeaders(DEFAULT_CREDENTIAL));

    AWAIT_EXPECT_RESPONSE_STATUS_EQ(
        OK().status, response) << response.get().body;

    AWAIT_READY(receivedRemoveRequest);
  }

  Shutdown();
}


// Checks that set and remove quota requests can be authorized without
// authentication if an authorization rule exists that applies to anyone.
// The authorizer will map the absence of a principal to "ANY".
TEST_F(MasterQuotaTest, AuthorizeQuotaRequestsWithoutPrincipal)
{
  TestAllocator<> allocator;
  EXPECT_CALL(allocator, initialize(_, _, _, _));

  // Setup ACLs so that any principal can set quotas for `ROLE1` and remove
  // anyone's quotas.
  ACLs acls;

  mesos::ACL::SetQuota* acl1 = acls.add_set_quotas();
  acl1->mutable_principals()->set_type(mesos::ACL::Entity::ANY);
  acl1->mutable_roles()->add_values(ROLE1);

  mesos::ACL::RemoveQuota* acl2 = acls.add_remove_quotas();
  acl2->mutable_principals()->set_type(mesos::ACL::Entity::ANY);
  acl2->mutable_quota_principals()->set_type(mesos::ACL::Entity::ANY);

  // Disable authentication by not providing credentials.
  master::Flags masterFlags = CreateMasterFlags();
  masterFlags.acls = acls;
  masterFlags.credentials = None();

  Try<PID<Master>> master = StartMaster(&allocator, masterFlags);
  ASSERT_SOME(master);

  // Request quota without providing authorization headers.
  {
    // As we don't care about the enforcement of quota but only the
    // authorization of the quota request we set the force flag in the post
    // request below to override the capacity heuristic check.
    Resources quotaResources = Resources::parse("cpus:1;mem:512;", ROLE1).get();

    // Create a HTTP request without authorization headers. Note that we set the
    // force flag because we are setting a quota that cannot currently be
    // satisfied by the resources in the cluster (because there are no agents).
    Future<Response> response = process::http::post(
        master.get(),
        "quota",
        None(),
        createRequestBody(quotaResources, true));

    AWAIT_EXPECT_RESPONSE_STATUS_EQ(
        OK().status, response) << response.get().body;
  }

  // Remove the previously requested quota without providing authorization
  // headers.
  {
    Future<Response> response = process::http::requestDelete(
        master.get(),
        "quota/" + ROLE1,
        None());

    AWAIT_EXPECT_RESPONSE_STATUS_EQ(
        OK().status, response) << response.get().body;
  }

  Shutdown();
}

} // namespace tests {
} // namespace internal {
} // namespace mesos {<|MERGE_RESOLUTION|>--- conflicted
+++ resolved
@@ -1279,18 +1279,8 @@
         createBasicAuthHeaders(DEFAULT_CREDENTIAL),
         createRequestBody(quotaResources, true));
 
-<<<<<<< HEAD
-// Checks that set quota requests can be authorized without authentication
-// if an authorization rule exists that applies to anyone. The authorizer
-// will map the absence of a principal to "ANY".
-TEST_F(MasterQuotaTest, AuthorizedQuotaSetRequestWithoutPrincipal)
-{
-  TestAllocator<> allocator;
-  EXPECT_CALL(allocator, initialize(_, _, _, _, _));
-=======
     AWAIT_EXPECT_RESPONSE_STATUS_EQ(
         OK().status, response) << response.get().body;
->>>>>>> 52abf8de
 
     AWAIT_READY(quotaInfo);
 
