--- conflicted
+++ resolved
@@ -180,12 +180,8 @@
         flags.allocation_interval,
         offerCallback.get(),
         inverseOfferCallback.get(),
-<<<<<<< HEAD
         enforceReclaimCallback,
-        roles);
-=======
         hashmap<string, double>());
->>>>>>> c4419735
   }
 
   SlaveInfo createSlaveInfo(const string& resources)
