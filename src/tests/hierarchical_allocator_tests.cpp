// Licensed to the Apache Software Foundation (ASF) under one
// or more contributor license agreements.  See the NOTICE file
// distributed with this work for additional information
// regarding copyright ownership.  The ASF licenses this file
// to you under the Apache License, Version 2.0 (the
// "License"); you may not use this file except in compliance
// with the License.  You may obtain a copy of the License at
//
//     http://www.apache.org/licenses/LICENSE-2.0
//
// Unless required by applicable law or agreed to in writing, software
// distributed under the License is distributed on an "AS IS" BASIS,
// WITHOUT WARRANTIES OR CONDITIONS OF ANY KIND, either express or implied.
// See the License for the specific language governing permissions and
// limitations under the License.

#include <atomic>
#include <iostream>
#include <string>
#include <utility>
#include <vector>

#include <gmock/gmock.h>

#include <mesos/master/allocator.hpp>

#include <process/clock.hpp>
#include <process/future.hpp>
#include <process/gtest.hpp>
#include <process/queue.hpp>

#include <stout/duration.hpp>
#include <stout/gtest.hpp>
#include <stout/hashmap.hpp>
#include <stout/hashset.hpp>
#include <stout/os.hpp>
#include <stout/stopwatch.hpp>
#include <stout/utils.hpp>

#include "master/constants.hpp"
#include "master/flags.hpp"

#include "master/allocator/mesos/hierarchical.hpp"

#include "tests/allocator.hpp"
#include "tests/mesos.hpp"

using mesos::internal::master::MIN_CPUS;
using mesos::internal::master::MIN_MEM;

using mesos::internal::master::allocator::HierarchicalDRFAllocator;

using mesos::internal::protobuf::createLabel;

using mesos::master::allocator::Allocator;

using process::Clock;
using process::Future;

using std::atomic;
using std::cout;
using std::endl;
using std::string;
using std::vector;

using testing::WithParamInterface;

namespace mesos {
namespace internal {
namespace tests {


struct Allocation
{
  FrameworkID frameworkId;
  hashmap<SlaveID, Resources> resources;
};

static Resource
makePortRanges(const ::mesos::Value::Range& bounds, unsigned numRanges)
{
  unsigned numPorts = bounds.end() - bounds.begin();
  unsigned step = numPorts / numRanges;
  ::mesos::Value::Ranges ranges;

  ranges.mutable_range()->Reserve(numRanges);

  for (unsigned i = 0; i < numRanges; ++i) {
    Value::Range *range = ranges.add_range();
    unsigned start = bounds.begin() + (i * step);
    unsigned end = start + 1;

    range->set_begin(start);
    range->set_end(end);
  }

  Value values;
  Resource resource;

  values.set_type(Value::RANGES);
  values.mutable_ranges()->CopyFrom(ranges);
  resource.set_type(Value::RANGES);
  resource.set_role("*");
  resource.set_name("ports");
  resource.mutable_ranges()->CopyFrom(values.ranges());

  return resource;
}

static ::mesos::Value::Range makeRange(unsigned begin, unsigned end)
{
  ::mesos::Value::Range range;
  range.set_begin(begin);
  range.set_end(end);
  return range;
}

struct Deallocation
{
  FrameworkID frameworkId;
  hashmap<SlaveID, UnavailableResources> resources;
};


class HierarchicalAllocatorTestBase : public ::testing::Test
{
protected:
  HierarchicalAllocatorTestBase()
    : allocator(createAllocator<HierarchicalDRFAllocator>()),
      nextSlaveId(1),
      nextFrameworkId(1) {}

  ~HierarchicalAllocatorTestBase()
  {
    delete allocator;
  }

  void initialize(
      const master::Flags& _flags = master::Flags(),
      Option<lambda::function<
          void(const FrameworkID&,
               const hashmap<SlaveID, Resources>&)>> offerCallback = None(),
      Option<lambda::function<
          void(const FrameworkID&,
               const hashmap<SlaveID, UnavailableResources>&)>>
                 inverseOfferCallback = None())
  {
    flags = _flags;

    if (offerCallback.isNone()) {
      offerCallback =
        [this](const FrameworkID& frameworkId,
               const hashmap<SlaveID, Resources>& resources) {
          Allocation allocation;
          allocation.frameworkId = frameworkId;
          allocation.resources = resources;

          allocations.put(allocation);
        };
    }

    if (inverseOfferCallback.isNone()) {
      inverseOfferCallback =
        [this](const FrameworkID& frameworkId,
               const hashmap<SlaveID, UnavailableResources>& resources) {
          Deallocation deallocation;
          deallocation.frameworkId = frameworkId;
          deallocation.resources = resources;

          deallocations.put(deallocation);
        };
    }

    lambda::function<
        void(const FrameworkID&,
             const SlaveID&,
             const TaskID&)> enforceReclaimCallback;

    allocator->initialize(
        flags.allocation_interval,
        offerCallback.get(),
        inverseOfferCallback.get(),
        enforceReclaimCallback,
        hashmap<string, double>());
  }

  SlaveInfo createSlaveInfo(const string& resources)
  {
    SlaveID slaveId;
    slaveId.set_value("slave" + stringify(nextSlaveId++));

    SlaveInfo slave;
    *(slave.mutable_resources()) = Resources::parse(resources).get();
    *(slave.mutable_id()) = slaveId;
    slave.set_hostname(slaveId.value());

    return slave;
  }

  FrameworkInfo createFrameworkInfo(const string& role)
  {
    FrameworkInfo frameworkInfo;
    frameworkInfo.set_user("user");
    frameworkInfo.set_name("framework" + stringify(nextFrameworkId++));
    frameworkInfo.mutable_id()->set_value(frameworkInfo.name());
    frameworkInfo.set_role(role);

    return frameworkInfo;
  }

  static Quota createQuota(const string& role, const string& resources)
  {
    mesos::quota::QuotaInfo quotaInfo;
    quotaInfo.set_role(role);
    quotaInfo.mutable_guarantee()->CopyFrom(Resources::parse(resources).get());

    return Quota{quotaInfo};
  }

  Resources createRevocableResources(
      const string& name,
      const string& value,
      const string& role = "*")
  {
    Resource resource = Resources::parse(name, value, role).get();
    resource.mutable_revocable();
    return resource;
  }

  static WeightInfo createWeightInfo(const string& role, double weight)
  {
    WeightInfo weightInfo;
    weightInfo.set_role(role);
    weightInfo.set_weight(weight);

    return weightInfo;
  }

  void handleAllocationsAndRecoverResources(
      Resources& totalAllocatedResources,
      hashmap<FrameworkID, Allocation>& frameworkAllocations,
      int allocationsCount,
      bool recoverResources)
  {
    for (int i = 0; i < allocationsCount; i++) {
      Future<Allocation> allocation = allocations.get();
      AWAIT_READY(allocation);

      frameworkAllocations[allocation.get().frameworkId] = allocation.get();
      totalAllocatedResources += Resources::sum(allocation.get().resources);

      if (recoverResources) {
        // Recover the allocated resources so they can be offered again
        // next time.
        foreachpair (const SlaveID& slaveId,
                     const Resources& resources,
                     allocation.get().resources) {
          allocator->recoverResources(
              allocation.get().frameworkId,
              slaveId,
              resources,
              None());
        }
      }
    }
  }

protected:
  hashmap<FrameworkID, vector<TaskID>> EMPTYRUNNINGS;
  master::Flags flags;

  Allocator* allocator;

  process::Queue<Allocation> allocations;
  process::Queue<Deallocation> deallocations;

private:
  int nextSlaveId;
  int nextFrameworkId;
};


class HierarchicalAllocatorTest : public HierarchicalAllocatorTestBase {};


// TODO(bmahler): These tests were transformed directly from
// integration tests into unit tests. However, these tests
// should be simplified even further to each test a single
// expected behavior, at which point we can have more tests
// that are each very small.


// Checks that the DRF allocator implements the DRF algorithm
// correctly. The test accomplishes this by adding frameworks and
// slaves one at a time to the allocator, making sure that each time
// a new slave is added all of its resources are offered to whichever
// framework currently has the smallest share. Checking for proper DRF
// logic when resources are returned, frameworks exit, etc. is handled
// by SorterTest.DRFSorter.
TEST_F(HierarchicalAllocatorTest, UnreservedDRF)
{
  // Pausing the clock is not necessary, but ensures that the test
  // doesn't rely on the batch allocation in the allocator, which
  // would slow down the test.
  Clock::pause();

  initialize();

  hashmap<FrameworkID, Resources> EMPTY;

  // Total cluster resources will become cpus=2, mem=1024.
  SlaveInfo slave1 = createSlaveInfo("cpus:2;mem:1024;disk:0");
  allocator->addSlave(
      slave1.id(), slave1, None(), slave1.resources(), EMPTY, EMPTYRUNNINGS);

  // framework1 will be offered all of slave1's resources since it is
  // the only framework running so far.
  FrameworkInfo framework1 = createFrameworkInfo("role1");
  allocator->addFramework(
      framework1.id(), framework1, hashmap<SlaveID, Resources>());

  Future<Allocation> allocation = allocations.get();
  AWAIT_READY(allocation);
  EXPECT_EQ(framework1.id(), allocation.get().frameworkId);
  EXPECT_EQ(slave1.resources(), Resources::sum(allocation.get().resources));

  // role1 share = 1 (cpus=2, mem=1024)
  //   framework1 share = 1

  FrameworkInfo framework2 = createFrameworkInfo("role2");
  allocator->addFramework(
      framework2.id(), framework2, hashmap<SlaveID, Resources>());

  // Total cluster resources will become cpus=3, mem=1536:
  // role1 share = 0.66 (cpus=2, mem=1024)
  //   framework1 share = 1
  // role2 share = 0
  //   framework2 share = 0
  SlaveInfo slave2 = createSlaveInfo("cpus:1;mem:512;disk:0");
  allocator->addSlave(
      slave2.id(), slave2, None(), slave2.resources(), EMPTY, EMPTYRUNNINGS);

  // framework2 will be offered all of slave2's resources since role2
  // has the lowest user share, and framework2 is its only framework.
  allocation = allocations.get();
  AWAIT_READY(allocation);
  EXPECT_EQ(framework2.id(), allocation.get().frameworkId);
  EXPECT_EQ(slave2.resources(), Resources::sum(allocation.get().resources));

  // role1 share = 0.67 (cpus=2, mem=1024)
  //   framework1 share = 1
  // role2 share = 0.33 (cpus=1, mem=512)
  //   framework2 share = 1

  // Total cluster resources will become cpus=6, mem=3584:
  // role1 share = 0.33 (cpus=2, mem=1024)
  //   framework1 share = 1
  // role2 share = 0.16 (cpus=1, mem=512)
  //   framework2 share = 1
  SlaveInfo slave3 = createSlaveInfo("cpus:3;mem:2048;disk:0");
  allocator->addSlave(
      slave3.id(), slave3, None(), slave3.resources(), EMPTY, EMPTYRUNNINGS);

  // framework2 will be offered all of slave3's resources since role2
  // has the lowest share.
  allocation = allocations.get();
  AWAIT_READY(allocation);
  EXPECT_EQ(framework2.id(), allocation.get().frameworkId);
  EXPECT_EQ(slave3.resources(), Resources::sum(allocation.get().resources));

  // role1 share = 0.33 (cpus=2, mem=1024)
  //   framework1 share = 1
  // role2 share = 0.71 (cpus=4, mem=2560)
  //   framework2 share = 1

  FrameworkInfo framework3 = createFrameworkInfo("role1");
  allocator->addFramework(
      framework3.id(), framework3, hashmap<SlaveID, Resources>());

  // Total cluster resources will become cpus=10, mem=7680:
  // role1 share = 0.2 (cpus=2, mem=1024)
  //   framework1 share = 1
  //   framework3 share = 0
  // role2 share = 0.4 (cpus=4, mem=2560)
  //   framework2 share = 1
  SlaveInfo slave4 = createSlaveInfo("cpus:4;mem:4096;disk:0");
  allocator->addSlave(
      slave4.id(), slave4, None(), slave4.resources(), EMPTY, EMPTYRUNNINGS);

  // framework3 will be offered all of slave4's resources since role1
  // has the lowest user share, and framework3 has the lowest share of
  // role1's frameworks.
  allocation = allocations.get();
  AWAIT_READY(allocation);
  EXPECT_EQ(framework3.id(), allocation.get().frameworkId);
  EXPECT_EQ(slave4.resources(), Resources::sum(allocation.get().resources));

  // role1 share = 0.67 (cpus=6, mem=5120)
  //   framework1 share = 0.33 (cpus=2, mem=1024)
  //   framework3 share = 0.8 (cpus=4, mem=4096)
  // role2 share = 0.4 (cpus=4, mem=2560)
  //   framework2 share = 1

  FrameworkInfo framework4 = createFrameworkInfo("role1");
  allocator->addFramework(
      framework4.id(), framework4, hashmap<SlaveID, Resources>());

  // Total cluster resources will become cpus=11, mem=8192
  // role1 share = 0.63 (cpus=6, mem=5120)
  //   framework1 share = 0.33 (cpus=2, mem=1024)
  //   framework3 share = 0.8 (cpus=4, mem=4096)
  //   framework4 share = 0
  // role2 share = 0.36 (cpus=4, mem=2560)
  //   framework2 share = 1
  SlaveInfo slave5 = createSlaveInfo("cpus:1;mem:512;disk:0");
  allocator->addSlave(
      slave5.id(), slave5, None(), slave5.resources(), EMPTY, EMPTYRUNNINGS);

  // Even though framework4 doesn't have any resources, role2 has a
  // lower share than role1, so framework2 receives slave5's resources.
  allocation = allocations.get();
  AWAIT_READY(allocation);
  EXPECT_EQ(framework2.id(), allocation.get().frameworkId);
  EXPECT_EQ(slave5.resources(), Resources::sum(allocation.get().resources));
}


// This test ensures that reserved resources do affect the sharing across roles.
TEST_F(HierarchicalAllocatorTest, ReservedDRF)
{
  // Pausing the clock is not necessary, but ensures that the test
  // doesn't rely on the batch allocation in the allocator, which
  // would slow down the test.
  Clock::pause();

  initialize();

  hashmap<FrameworkID, Resources> EMPTY;

  SlaveInfo slave1 = createSlaveInfo(
      "cpus:1;mem:512;disk:0;"
      "cpus(role1):100;mem(role1):1024;disk(role1):0");
  allocator->addSlave(
      slave1.id(), slave1, None(), slave1.resources(), EMPTY, EMPTYRUNNINGS);

  // framework1 will be offered all of the resources.
  FrameworkInfo framework1 = createFrameworkInfo("role1");
  allocator->addFramework(
      framework1.id(), framework1, hashmap<SlaveID, Resources>());

  Future<Allocation> allocation = allocations.get();
  AWAIT_READY(allocation);
  EXPECT_EQ(framework1.id(), allocation.get().frameworkId);
  EXPECT_EQ(slave1.resources(), Resources::sum(allocation.get().resources));

  FrameworkInfo framework2 = createFrameworkInfo("role2");
  allocator->addFramework(
      framework2.id(), framework2, hashmap<SlaveID, Resources>());

  // framework2 will be allocated the new resources.
  SlaveInfo slave2 = createSlaveInfo("cpus:2;mem:512;disk:0");
  allocator->addSlave(
      slave2.id(), slave2, None(), slave2.resources(), EMPTY, EMPTYRUNNINGS);

  allocation = allocations.get();
  AWAIT_READY(allocation);
  EXPECT_EQ(framework2.id(), allocation.get().frameworkId);
  EXPECT_EQ(slave2.resources(), Resources::sum(allocation.get().resources));

  // Since `framework1` has more resources allocated to it than `framework2`,
  // We expect `framework2` to receive this agent's resources.
  SlaveInfo slave3 = createSlaveInfo("cpus:2;mem:512;disk:0");
  allocator->addSlave(
      slave3.id(), slave3, None(), slave3.resources(), EMPTY, EMPTYRUNNINGS);

  allocation = allocations.get();
  AWAIT_READY(allocation);
  EXPECT_EQ(framework2.id(), allocation.get().frameworkId);
  EXPECT_EQ(slave3.resources(), Resources::sum(allocation.get().resources));

  // Now add another framework in role1. Since the reserved resources
  // should be allocated fairly between frameworks within a role, we
  // expect framework3 to receive the next allocation of role1
  // resources.
  FrameworkInfo framework3 = createFrameworkInfo("role1");
  allocator->addFramework(
      framework3.id(), framework3, hashmap<SlaveID, Resources>());

  SlaveInfo slave4 = createSlaveInfo(
      "cpus(role1):2;mem(role1):1024;disk(role1):0");
  allocator->addSlave(
      slave4.id(), slave4, None(), slave4.resources(), EMPTY, EMPTYRUNNINGS);

  allocation = allocations.get();
  AWAIT_READY(allocation);
  EXPECT_EQ(framework3.id(), allocation.get().frameworkId);
  EXPECT_EQ(slave4.resources(), Resources::sum(allocation.get().resources));
}


// This test ensures that an offer filter larger than the
// allocation interval effectively filters out resources.
TEST_F(HierarchicalAllocatorTest, OfferFilter)
{
  // Pausing the clock is not necessary, but ensures that the test
  // doesn't rely on the batch allocation in the allocator, which
  // would slow down the test.
  Clock::pause();

  // We put both frameworks into the same role, but we could also
  // have had separate roles; this should not influence the test.
  const string ROLE{"role"};

  hashmap<FrameworkID, Resources> EMPTY;

  initialize();

  FrameworkInfo framework1 = createFrameworkInfo(ROLE);

  SlaveInfo agent1 = createSlaveInfo("cpus:1;mem:512;disk:0");

  allocator->addFramework(
      framework1.id(),
      framework1,
      hashmap<SlaveID, Resources>());

  allocator->addSlave(
      agent1.id(),
      agent1,
      None(),
      agent1.resources(),
      EMPTY,
      EMPTYRUNNINGS);

  // `framework1` will be offered all of `agent1` resources
  // because it is the only framework in the cluster.
  Future<Allocation> allocation = allocations.get();
  AWAIT_READY(allocation);
  EXPECT_EQ(framework1.id(), allocation.get().frameworkId);
  EXPECT_EQ(agent1.resources(), Resources::sum(allocation.get().resources));

  // Now `framework1` declines the offer and sets a filter
  // with the duration greater than the allocation interval.
  Duration filterTimeout = flags.allocation_interval * 2;
  Filters offerFilter;
  offerFilter.set_refuse_seconds(filterTimeout.secs());

  allocator->recoverResources(
      framework1.id(),
      agent1.id(),
      allocation.get().resources.get(agent1.id()).get(),
      offerFilter);

  // Ensure the offer filter timeout is set before advancing the clock.
  Clock::settle();

  // Trigger a batch allocation.
  Clock::advance(flags.allocation_interval);
  Clock::settle();

  // There should be no allocation due to the offer filter.
  allocation = allocations.get();
  ASSERT_TRUE(allocation.isPending());

  // Ensure the offer filter times out (2x the allocation interval)
  // and the next batch allocation occurs.
  Clock::advance(flags.allocation_interval);
  Clock::settle();

  // The next batch allocation should offer resources to `framework1`.
  AWAIT_READY(allocation);
  EXPECT_EQ(framework1.id(), allocation.get().frameworkId);
  EXPECT_EQ(agent1.resources(), Resources::sum(allocation.get().resources));
}


// This test ensures that an offer filter is not removed earlier than
// the next batch allocation. See MESOS-4302 for more information.
//
// NOTE: If we update the code to allocate upon resource recovery
// (MESOS-3078), this test should still pass in that the small offer
// filter timeout should lead to the next allocation for the agent
// applying the filter.
TEST_F(HierarchicalAllocatorTest, SmallOfferFilterTimeout)
{
  // Pausing the clock is not necessary, but ensures that the test
  // doesn't rely on the batch allocation in the allocator, which
  // would slow down the test.
  Clock::pause();

  // We put both frameworks into the same role, but we could also
  // have had separate roles; this should not influence the test.
  const string ROLE{"role"};

  hashmap<FrameworkID, Resources> EMPTY;

  // Explicitly set the allocation interval to make sure
  // it is greater than the offer filter timeout.
  master::Flags flags_;
  flags_.allocation_interval = Minutes(1);

  initialize(flags_);

  FrameworkInfo framework1 = createFrameworkInfo(ROLE);
  FrameworkInfo framework2 = createFrameworkInfo(ROLE);

  SlaveInfo agent1 = createSlaveInfo("cpus:1;mem:512;disk:0");

  allocator->addFramework(
      framework1.id(),
      framework1,
      hashmap<SlaveID, Resources>());

  allocator->addFramework(
      framework2.id(),
      framework2,
      hashmap<SlaveID, Resources>());

  allocator->addSlave(
      agent1.id(),
      agent1,
      None(),
      agent1.resources(),
      {std::make_pair(framework1.id(), agent1.resources())},
      EMPTYRUNNINGS);

  // Process all triggered allocation events.
  //
  // NOTE: No allocations happen because there are no resources to allocate.
  Clock::settle();

  // Total cluster resources (1 agent): cpus=1, mem=512.
  // ROLE1 share = 1 (cpus=1, mem=512)
  //   framework1 share = 1 (cpus=1, mem=512)
  //   framework2 share = 0

  // Add one more agent with some free resources.
  SlaveInfo agent2 = createSlaveInfo("cpus:1;mem:512;disk:0");
  allocator->addSlave(
      agent2.id(),
      agent2,
      None(),
      agent2.resources(),
      EMPTY,
      EMPTYRUNNINGS);

  // Process the allocation triggered by the agent addition.
  Clock::settle();

  // `framework2` will be offered all of `agent2` resources
  // because its share (0) is smaller than `framework1`.
  Future<Allocation> allocation = allocations.get();
  AWAIT_READY(allocation);
  EXPECT_EQ(framework2.id(), allocation.get().frameworkId);
  EXPECT_EQ(agent2.resources(), Resources::sum(allocation.get().resources));

  // Total cluster resources (2 agents): cpus=2, mem=1024.
  // ROLE1 share = 1 (cpus=2, mem=1024)
  //   framework1 share = 0.5 (cpus=1, mem=512)
  //   framework2 share = 0.5 (cpus=1, mem=512)

  // Now `framework2` declines the offer and sets a filter
  // for 1 second, which is less than the allocation interval.
  Duration filterTimeout = Seconds(1);
  ASSERT_GT(flags.allocation_interval, filterTimeout);

  Filters offerFilter;
  offerFilter.set_refuse_seconds(filterTimeout.secs());

  allocator->recoverResources(
      framework2.id(),
      agent2.id(),
      allocation.get().resources.get(agent2.id()).get(),
      offerFilter);

  // Total cluster resources (2 agents): cpus=2, mem=1024.
  // ROLE1 share = 0.5 (cpus=1, mem=512)
  //   framework1 share = 1 (cpus=1, mem=512)
  //   framework2 share = 0

  // The offer filter times out. Since the allocator ensures that
  // offer filters are removed after at least one batch allocation
  // has occurred, we expect that after the timeout elapses, the
  // filter will remain active for the next allocation and the
  // resources are allocated to `framework1`.
  Clock::advance(filterTimeout);
  Clock::settle();

  // Trigger a batch allocation.
  Clock::advance(flags.allocation_interval);
  Clock::settle();

  // Since the filter is applied, resources are offered to `framework1`
  // even though its share is greater than `framework2`.
  allocation = allocations.get();
  AWAIT_READY(allocation);
  EXPECT_EQ(framework1.id(), allocation.get().frameworkId);
  EXPECT_EQ(agent2.resources(), Resources::sum(allocation.get().resources));

  // Total cluster resources (2 agents): cpus=2, mem=1024.
  // ROLE1 share = 1 (cpus=2, mem=1024)
  //   framework1 share = 1 (cpus=2, mem=1024)
  //   framework2 share = 0

  // The filter should be removed now than the batch
  // allocation has occurred!

  // Now `framework1` declines the offer.
  allocator->recoverResources(
      framework1.id(),
      agent2.id(),
      allocation.get().resources.get(agent2.id()).get(),
      None());

  // Total cluster resources (2 agents): cpus=2, mem=1024.
  // ROLE1 share = 0.5 (cpus=1, mem=512)
  //   framework1 share = 1 (cpus=1, mem=512)
  //   framework2 share = 0

  // Trigger a batch allocation.
  Clock::advance(flags.allocation_interval);
  Clock::settle();

  // Since the filter is removed, resources are offered to `framework2`.
  allocation = allocations.get();
  AWAIT_READY(allocation);
  EXPECT_EQ(framework2.id(), allocation.get().frameworkId);
  EXPECT_EQ(agent2.resources(), Resources::sum(allocation.get().resources));

  // Total cluster resources (2 agents): cpus=2, mem=1024.
  // ROLE1 share = 1 (cpus=2, mem=1024)
  //   framework1 share = 0.5 (cpus=1, mem=512)
  //   framework2 share = 0.5 (cpus=1, mem=512)
}


// This test ensures that agents which are scheduled for maintenance are
// properly sent inverse offers after they have accepted or reserved resources.
TEST_F(HierarchicalAllocatorTest, MaintenanceInverseOffers)
{
  // Pausing the clock is not necessary, but ensures that the test
  // doesn't rely on the batch allocation in the allocator, which
  // would slow down the test.
  Clock::pause();

  initialize();

  // No initial resources.
  hashmap<FrameworkID, Resources> EMPTY;

  // Create an agent.
  SlaveInfo agent = createSlaveInfo("cpus:2;mem:1024;disk:0");
  allocator->addSlave(
      agent.id(), agent, None(), agent.resources(), EMPTY, EMPTYRUNNINGS);

  // This framework will be offered all of the resources.
  FrameworkInfo framework1 = createFrameworkInfo("*");
  allocator->addFramework(
      framework1.id(), framework1, hashmap<SlaveID, Resources>());

  // Check that the resources go to the framework.
  Future<Allocation> allocation = allocations.get();
  AWAIT_READY(allocation);
  EXPECT_EQ(framework1.id(), allocation.get().frameworkId);
  EXPECT_EQ(agent.resources(), Resources::sum(allocation.get().resources));

  const process::Time start = Clock::now() + Seconds(60);

  // Give the agent some unavailability.
  allocator->updateUnavailability(
      agent.id(),
      protobuf::maintenance::createUnavailability(
          start));

  // Check the resources get inverse offered.
  Future<Deallocation> deallocation = deallocations.get();
  AWAIT_READY(deallocation);
  EXPECT_EQ(framework1.id(), deallocation.get().frameworkId);
  EXPECT_TRUE(deallocation.get().resources.contains(agent.id()));

  foreachvalue (
      const UnavailableResources& unavailableResources,
      deallocation.get().resources) {
    // The resources in the inverse offer are unspecified.
    // This means everything is being requested back.
    EXPECT_EQ(Resources(), unavailableResources.resources);

    EXPECT_EQ(
        start.duration(),
        Nanoseconds(unavailableResources.unavailability.start().nanoseconds()));
  }
}


// This test ensures that allocation is done per slave. This is done
// by having 2 slaves and 2 frameworks and making sure each framework
// gets only one slave's resources during an allocation.
TEST_F(HierarchicalAllocatorTest, CoarseGrained)
{
  // Pausing the clock ensures that the batch allocation does not
  // influence this test.
  Clock::pause();

  initialize();

  hashmap<FrameworkID, Resources> EMPTY;

  SlaveInfo slave1 = createSlaveInfo("cpus:2;mem:1024;disk:0");
  allocator->addSlave(
      slave1.id(), slave1, None(), slave1.resources(), EMPTY, EMPTYRUNNINGS);

  SlaveInfo slave2 = createSlaveInfo("cpus:2;mem:1024;disk:0");
  allocator->addSlave(
      slave2.id(), slave2, None(), slave2.resources(), EMPTY, EMPTYRUNNINGS);

  // Once framework1 is added, an allocation will occur. Return the
  // resources so that we can test what happens when there are 2
  // frameworks and 2 slaves to consider during allocation.
  FrameworkInfo framework1 = createFrameworkInfo("role1");
  allocator->addFramework(
      framework1.id(), framework1, hashmap<SlaveID, Resources>());

  Future<Allocation> allocation = allocations.get();
  AWAIT_READY(allocation);
  EXPECT_EQ(framework1.id(), allocation.get().frameworkId);
  EXPECT_EQ(slave1.resources() + slave2.resources(),
            Resources::sum(allocation.get().resources));

  allocator->recoverResources(
      framework1.id(),
      slave1.id(),
      allocation.get().resources.get(slave1.id()).get(),
      None());
  allocator->recoverResources(
      framework1.id(),
      slave2.id(),
      allocation.get().resources.get(slave2.id()).get(),
      None());

  // Now add the second framework, we expect there to be 2 subsequent
  // allocations, each framework being allocated a full slave.
  FrameworkInfo framework2 = createFrameworkInfo("role2");
  allocator->addFramework(
      framework2.id(), framework2, hashmap<SlaveID, Resources>());

  hashmap<FrameworkID, Allocation> frameworkAllocations;

  allocation = allocations.get();
  AWAIT_READY(allocation);
  frameworkAllocations[allocation.get().frameworkId] = allocation.get();

  allocation = allocations.get();
  AWAIT_READY(allocation);
  frameworkAllocations[allocation.get().frameworkId] = allocation.get();

  // NOTE: `slave1` and `slave2` have the same resources, we don't
  // care which framework received which slave.. only that they each
  // received one.
  ASSERT_TRUE(frameworkAllocations.contains(framework1.id()));
  ASSERT_EQ(1u, frameworkAllocations[framework1.id()].resources.size());
  EXPECT_EQ(slave1.resources(),
            Resources::sum(frameworkAllocations[framework1.id()].resources));

  ASSERT_TRUE(frameworkAllocations.contains(framework2.id()));
  ASSERT_EQ(1u, frameworkAllocations[framework1.id()].resources.size());
  EXPECT_EQ(slave2.resources(),
            Resources::sum(frameworkAllocations[framework1.id()].resources));
}


// This test ensures that frameworks that have the same share get an
// equal number of allocations over time (rather than the same
// framework getting all the allocations because it's name is
// lexicographically ordered first).
TEST_F(HierarchicalAllocatorTest, SameShareFairness)
{
  Clock::pause();

  initialize();

  hashmap<FrameworkID, Resources> EMPTY;

  FrameworkInfo framework1 = createFrameworkInfo("*");
  allocator->addFramework(
      framework1.id(), framework1, hashmap<SlaveID, Resources>());

  FrameworkInfo framework2 = createFrameworkInfo("*");
  allocator->addFramework(
      framework2.id(), framework2, hashmap<SlaveID, Resources>());

  SlaveInfo slave = createSlaveInfo("cpus:2;mem:1024;disk:0");
  allocator->addSlave(
      slave.id(), slave, None(), slave.resources(), EMPTY, EMPTYRUNNINGS);

  // Ensure that the slave's resources are alternated between both
  // frameworks.
  hashmap<FrameworkID, size_t> counts;

  for (int i = 0; i < 10; i++) {
    Future<Allocation> allocation = allocations.get();
    AWAIT_READY(allocation);
    counts[allocation.get().frameworkId]++;

    ASSERT_EQ(1u, allocation.get().resources.size());
    EXPECT_EQ(slave.resources(), Resources::sum(allocation.get().resources));

    allocator->recoverResources(
        allocation.get().frameworkId,
        slave.id(),
        allocation.get().resources.get(slave.id()).get(),
        None());

    Clock::advance(flags.allocation_interval);
  }

  EXPECT_EQ(5u, counts[framework1.id()]);
  EXPECT_EQ(5u, counts[framework2.id()]);
}


// Checks that resources on a slave that are statically reserved to
// a role are only offered to frameworks in that role.
TEST_F(HierarchicalAllocatorTest, Reservations)
{
  Clock::pause();

  initialize();

  hashmap<FrameworkID, Resources> EMPTY;

  SlaveInfo slave1 = createSlaveInfo(
      "cpus(role1):2;mem(role1):1024;disk(role1):0");
  allocator->addSlave(
      slave1.id(), slave1, None(), slave1.resources(), EMPTY, EMPTYRUNNINGS);

  SlaveInfo slave2 = createSlaveInfo(
      "cpus(role2):2;mem(role2):1024;cpus:1;mem:1024;disk:0");
  allocator->addSlave(
      slave2.id(), slave2, None(), slave2.resources(), EMPTY, EMPTYRUNNINGS);

  // This slave's resources should never be allocated, since there
  // is no framework for role3.
  SlaveInfo slave3 = createSlaveInfo(
      "cpus(role3):1;mem(role3):1024;disk(role3):0");
  allocator->addSlave(
      slave3.id(), slave3, None(), slave3.resources(), EMPTY, EMPTYRUNNINGS);

  // framework1 should get all the resources from slave1, and the
  // unreserved resources from slave2.
  FrameworkInfo framework1 = createFrameworkInfo("role1");
  allocator->addFramework(
      framework1.id(), framework1, hashmap<SlaveID, Resources>());

  Future<Allocation> allocation = allocations.get();
  AWAIT_READY(allocation);
  EXPECT_EQ(framework1.id(), allocation.get().frameworkId);
  EXPECT_EQ(2u, allocation.get().resources.size());
  EXPECT_TRUE(allocation.get().resources.contains(slave1.id()));
  EXPECT_TRUE(allocation.get().resources.contains(slave2.id()));
  EXPECT_EQ(slave1.resources() + Resources(slave2.resources()).unreserved(),
            Resources::sum(allocation.get().resources));

  // framework2 should get all of its reserved resources on slave2.
  FrameworkInfo framework2 = createFrameworkInfo("role2");
  allocator->addFramework(
      framework2.id(), framework2, hashmap<SlaveID, Resources>());

  allocation = allocations.get();
  AWAIT_READY(allocation);
  EXPECT_EQ(framework2.id(), allocation.get().frameworkId);
  EXPECT_EQ(1u, allocation.get().resources.size());
  EXPECT_TRUE(allocation.get().resources.contains(slave2.id()));
  EXPECT_EQ(Resources(slave2.resources()).reserved("role2"),
            Resources::sum(allocation.get().resources));
}


// Checks that recovered resources are re-allocated correctly.
TEST_F(HierarchicalAllocatorTest, RecoverResources)
{
  Clock::pause();

  initialize();

  hashmap<FrameworkID, Resources> EMPTY;

  SlaveInfo slave = createSlaveInfo(
      "cpus(role1):1;mem(role1):200;"
      "cpus:1;mem:200;disk:0");
  allocator->addSlave(
      slave.id(), slave, None(), slave.resources(), EMPTY, EMPTYRUNNINGS);

  // Initially, all the resources are allocated.
  FrameworkInfo framework1 = createFrameworkInfo("role1");
  allocator->addFramework(
      framework1.id(), framework1, hashmap<SlaveID, Resources>());

  Future<Allocation> allocation = allocations.get();
  AWAIT_READY(allocation);
  EXPECT_EQ(framework1.id(), allocation.get().frameworkId);
  EXPECT_EQ(1u, allocation.get().resources.size());
  EXPECT_TRUE(allocation.get().resources.contains(slave.id()));
  EXPECT_EQ(slave.resources(), Resources::sum(allocation.get().resources));

  // Recover the reserved resources, expect them to be re-offered.
  Resources reserved = Resources(slave.resources()).reserved("role1");

  allocator->recoverResources(
      allocation.get().frameworkId,
      slave.id(),
      reserved,
      None());

  Clock::advance(flags.allocation_interval);

  allocation = allocations.get();
  AWAIT_READY(allocation);
  EXPECT_EQ(framework1.id(), allocation.get().frameworkId);
  EXPECT_EQ(1u, allocation.get().resources.size());
  EXPECT_TRUE(allocation.get().resources.contains(slave.id()));
  EXPECT_EQ(reserved, Resources::sum(allocation.get().resources));

  // Recover the unreserved resources, expect them to be re-offered.
  Resources unreserved = Resources(slave.resources()).unreserved();

  allocator->recoverResources(
      allocation.get().frameworkId,
      slave.id(),
      unreserved,
      None());

  Clock::advance(flags.allocation_interval);

  allocation = allocations.get();
  AWAIT_READY(allocation);
  EXPECT_EQ(framework1.id(), allocation.get().frameworkId);
  EXPECT_EQ(1u, allocation.get().resources.size());
  EXPECT_TRUE(allocation.get().resources.contains(slave.id()));
  EXPECT_EQ(unreserved, Resources::sum(allocation.get().resources));
}


TEST_F(HierarchicalAllocatorTest, Allocatable)
{
  // Pausing the clock is not necessary, but ensures that the test
  // doesn't rely on the batch allocation in the allocator, which
  // would slow down the test.
  Clock::pause();

  initialize();

  FrameworkInfo framework = createFrameworkInfo("role1");
  allocator->addFramework(
      framework.id(), framework, hashmap<SlaveID, Resources>());

  hashmap<FrameworkID, Resources> EMPTY;

  // Not enough memory or cpu to be considered allocatable.
  SlaveInfo slave1 = createSlaveInfo(
      "cpus:" + stringify(MIN_CPUS / 2) + ";"
      "mem:" + stringify((MIN_MEM / 2).megabytes()) + ";"
      "disk:128");
  allocator->addSlave(
      slave1.id(), slave1, None(), slave1.resources(), EMPTY, EMPTYRUNNINGS);

  // Enough cpus to be considered allocatable.
  SlaveInfo slave2 = createSlaveInfo(
      "cpus:" + stringify(MIN_CPUS) + ";"
      "mem:" + stringify((MIN_MEM / 2).megabytes()) + ";"
      "disk:128");
  allocator->addSlave(
      slave2.id(), slave2, None(), slave2.resources(), EMPTY, EMPTYRUNNINGS);

  Future<Allocation> allocation = allocations.get();
  AWAIT_READY(allocation);
  EXPECT_EQ(framework.id(), allocation.get().frameworkId);
  EXPECT_EQ(1u, allocation.get().resources.size());
  EXPECT_TRUE(allocation.get().resources.contains(slave2.id()));
  EXPECT_EQ(slave2.resources(), Resources::sum(allocation.get().resources));

  // Enough memory to be considered allocatable.
  SlaveInfo slave3 = createSlaveInfo(
      "cpus:" + stringify(MIN_CPUS / 2) + ";"
      "mem:" + stringify((MIN_MEM).megabytes()) + ";"
      "disk:128");
  allocator->addSlave(
      slave3.id(), slave3, None(), slave3.resources(), EMPTY, EMPTYRUNNINGS);

  allocation = allocations.get();
  AWAIT_READY(allocation);
  EXPECT_EQ(framework.id(), allocation.get().frameworkId);
  EXPECT_EQ(1u, allocation.get().resources.size());
  EXPECT_TRUE(allocation.get().resources.contains(slave3.id()));
  EXPECT_EQ(slave3.resources(), Resources::sum(allocation.get().resources));

  // slave4 has enough cpu and memory to be considered allocatable,
  // but it lies across unreserved and reserved resources!
  SlaveInfo slave4 = createSlaveInfo(
      "cpus:" + stringify(MIN_CPUS / 1.5) + ";"
      "mem:" + stringify((MIN_MEM / 2).megabytes()) + ";"
      "cpus(role1):" + stringify(MIN_CPUS / 1.5) + ";"
      "mem(role1):" + stringify((MIN_MEM / 2).megabytes()) + ";"
      "disk:128");
  allocator->addSlave(
      slave4.id(), slave4, None(), slave4.resources(), EMPTY, EMPTYRUNNINGS);

  allocation = allocations.get();
  AWAIT_READY(allocation);
  EXPECT_EQ(framework.id(), allocation.get().frameworkId);
  EXPECT_EQ(1u, allocation.get().resources.size());
  EXPECT_TRUE(allocation.get().resources.contains(slave4.id()));
  EXPECT_EQ(slave4.resources(), Resources::sum(allocation.get().resources));
}


// This test ensures that frameworks can apply offer operations (e.g.,
// creating persistent volumes) on their allocations.
TEST_F(HierarchicalAllocatorTest, UpdateAllocation)
{
  Clock::pause();

  initialize();

  hashmap<FrameworkID, Resources> EMPTY;

  SlaveInfo slave = createSlaveInfo("cpus:100;mem:100;disk:100");
  allocator->addSlave(
      slave.id(), slave, None(), slave.resources(), EMPTY, EMPTYRUNNINGS);

  // Initially, all the resources are allocated.
  FrameworkInfo framework = createFrameworkInfo("role1");
  allocator->addFramework(
      framework.id(), framework, hashmap<SlaveID, Resources>());

  Future<Allocation> allocation = allocations.get();
  AWAIT_READY(allocation);
  EXPECT_EQ(framework.id(), allocation.get().frameworkId);
  EXPECT_EQ(1u, allocation.get().resources.size());
  EXPECT_TRUE(allocation.get().resources.contains(slave.id()));
  EXPECT_EQ(slave.resources(), Resources::sum(allocation.get().resources));

  // Construct an offer operation for the framework's allocation.
  Resource volume = Resources::parse("disk", "5", "*").get();
  volume.mutable_disk()->mutable_persistence()->set_id("ID");
  volume.mutable_disk()->mutable_volume()->set_container_path("data");

  Offer::Operation create;
  create.set_type(Offer::Operation::CREATE);
  create.mutable_create()->add_volumes()->CopyFrom(volume);

  // Ensure the offer operation can be applied.
  Try<Resources> updated =
    Resources::sum(allocation.get().resources).apply(create);

  ASSERT_SOME(updated);

  // Update the allocation in the allocator.
  allocator->updateAllocation(
      framework.id(),
      slave.id(),
      {create});

  // Now recover the resources, and expect the next allocation to
  // contain the updated resources.
  allocator->recoverResources(
      framework.id(),
      slave.id(),
      updated.get(),
      None());

  Clock::advance(flags.allocation_interval);

  allocation = allocations.get();
  AWAIT_READY(allocation);
  EXPECT_EQ(framework.id(), allocation.get().frameworkId);
  EXPECT_EQ(1u, allocation.get().resources.size());
  EXPECT_TRUE(allocation.get().resources.contains(slave.id()));

  // The allocation should be the slave's resources with the offer
  // operation applied.
  updated = Resources(slave.resources()).apply(create);
  ASSERT_SOME(updated);

  EXPECT_NE(Resources(slave.resources()),
            Resources::sum(allocation.get().resources));

  EXPECT_EQ(updated.get(), Resources::sum(allocation.get().resources));
}


// This test ensures that a call to 'updateAvailable' succeeds when the
// allocator has sufficient available resources.
TEST_F(HierarchicalAllocatorTest, UpdateAvailableSuccess)
{
  initialize();

  hashmap<FrameworkID, Resources> EMPTY;

  SlaveInfo slave = createSlaveInfo("cpus:100;mem:100;disk:100");
  allocator->addSlave(
      slave.id(), slave, None(), slave.resources(), EMPTY, EMPTYRUNNINGS);

  // Construct an offer operation for the framework's allocation.
  Resources unreserved = Resources::parse("cpus:25;mem:50").get();
  Resources dynamicallyReserved =
    unreserved.flatten("role1", createReservationInfo("ops"));

  Offer::Operation reserve = RESERVE(dynamicallyReserved);

  // Update the allocation in the allocator.
  Future<Nothing> update = allocator->updateAvailable(slave.id(), {reserve});
  AWAIT_EXPECT_READY(update);

  // Expect to receive the updated available resources.
  FrameworkInfo framework = createFrameworkInfo("role1");
  allocator->addFramework(
      framework.id(), framework, hashmap<SlaveID, Resources>());

  Future<Allocation> allocation = allocations.get();
  AWAIT_READY(allocation);
  EXPECT_EQ(framework.id(), allocation.get().frameworkId);
  EXPECT_EQ(1u, allocation.get().resources.size());
  EXPECT_TRUE(allocation.get().resources.contains(slave.id()));

  // The allocation should be the slave's resources with the offer
  // operation applied.
  Try<Resources> updated = Resources(slave.resources()).apply(reserve);
  ASSERT_SOME(updated);

  EXPECT_NE(Resources(slave.resources()),
            Resources::sum(allocation.get().resources));

  EXPECT_EQ(updated.get(), Resources::sum(allocation.get().resources));
}


// This test ensures that a call to 'updateAvailable' fails when the
// allocator has insufficient available resources.
TEST_F(HierarchicalAllocatorTest, UpdateAvailableFail)
{
  initialize();

  hashmap<FrameworkID, Resources> EMPTY;

  SlaveInfo slave = createSlaveInfo("cpus:100;mem:100;disk:100");
  allocator->addSlave(
      slave.id(), slave, None(), slave.resources(), EMPTY, EMPTYRUNNINGS);

  // Expect to receive the all of the available resources.
  FrameworkInfo framework = createFrameworkInfo("role1");
  allocator->addFramework(
      framework.id(), framework, hashmap<SlaveID, Resources>());

  Future<Allocation> allocation = allocations.get();
  AWAIT_READY(allocation);
  EXPECT_EQ(framework.id(), allocation.get().frameworkId);
  EXPECT_EQ(1u, allocation.get().resources.size());
  EXPECT_TRUE(allocation.get().resources.contains(slave.id()));
  EXPECT_EQ(slave.resources(), Resources::sum(allocation.get().resources));

  // Construct an offer operation for the framework's allocation.
  Resources unreserved = Resources::parse("cpus:25;mem:50").get();
  Resources dynamicallyReserved =
    unreserved.flatten("role1", createReservationInfo("ops"));

  Offer::Operation reserve = RESERVE(dynamicallyReserved);

  // Update the allocation in the allocator.
  Future<Nothing> update = allocator->updateAvailable(slave.id(), {reserve});
  AWAIT_EXPECT_FAILED(update);
}

// This test ensures that when oversubscribed resources are updated
// subsequent allocations properly account for that.
TEST_F(HierarchicalAllocatorTest, UpdateSlave)
{
  // Pause clock to disable batch allocation.
  Clock::pause();

  initialize();

  hashmap<FrameworkID, Resources> EMPTY;

  SlaveInfo slave = createSlaveInfo("cpus:100;mem:100;disk:100");
  allocator->addSlave(
      slave.id(), slave, None(), slave.resources(), EMPTY, EMPTYRUNNINGS);

  // Add a framework that can accept revocable resources.
  FrameworkInfo framework = createFrameworkInfo("role1");
  framework.add_capabilities()->set_type(
      FrameworkInfo::Capability::REVOCABLE_RESOURCES);

  allocator->addFramework(
      framework.id(), framework, hashmap<SlaveID, Resources>());

  // Initially, all the resources are allocated.
  Future<Allocation> allocation = allocations.get();
  AWAIT_READY(allocation);
  EXPECT_EQ(slave.resources(), Resources::sum(allocation.get().resources));

  // Update the slave with 10 oversubscribed cpus.
  Resources oversubscribed = createRevocableResources("cpus", "10");
  allocator->updateSlave(slave.id(), oversubscribed);

  // The next allocation should be for 10 oversubscribed resources.
  allocation = allocations.get();
  AWAIT_READY(allocation);
  EXPECT_EQ(oversubscribed, Resources::sum(allocation.get().resources));

  // Update the slave again with 12 oversubscribed cpus.
  Resources oversubscribed2 = createRevocableResources("cpus", "12");
  allocator->updateSlave(slave.id(), oversubscribed2);

  // The next allocation should be for 2 oversubscribed cpus.
  allocation = allocations.get();
  AWAIT_READY(allocation);
  EXPECT_EQ(oversubscribed2 - oversubscribed,
            Resources::sum(allocation.get().resources));

  // Update the slave again with 5 oversubscribed cpus.
  Resources oversubscribed3 = createRevocableResources("cpus", "5");
  allocator->updateSlave(slave.id(), oversubscribed3);

  // Since there are no more available oversubscribed resources there
  // shouldn't be an allocation.
  Clock::settle();
  allocation = allocations.get();
  ASSERT_TRUE(allocation.isPending());
}


// This test verifies that a framework that has not opted in for
// revocable resources do not get allocated oversubscribed resources.
TEST_F(HierarchicalAllocatorTest, OversubscribedNotAllocated)
{
  // Pause clock to disable batch allocation.
  Clock::pause();

  initialize();

  hashmap<FrameworkID, Resources> EMPTY;

  SlaveInfo slave = createSlaveInfo("cpus:100;mem:100;disk:100");
  allocator->addSlave(
      slave.id(), slave, None(), slave.resources(), EMPTY, EMPTYRUNNINGS);

  // Add a framework that does *not* accept revocable resources.
  FrameworkInfo framework = createFrameworkInfo("role1");
  allocator->addFramework(
      framework.id(), framework, hashmap<SlaveID, Resources>());

  // Initially, all the resources are allocated.
  Future<Allocation> allocation = allocations.get();
  AWAIT_READY(allocation);
  EXPECT_EQ(slave.resources(), Resources::sum(allocation.get().resources));

  // Update the slave with 10 oversubscribed cpus.
  Resources oversubscribed = createRevocableResources("cpus", "10");
  allocator->updateSlave(slave.id(), oversubscribed);

  // No allocation should be made for oversubscribed resources because
  // the framework has not opted in for them.
  Clock::settle();
  allocation = allocations.get();
  ASSERT_TRUE(allocation.isPending());
}


// This test verifies that when oversubscribed resources are partially
// recovered subsequent allocation properly accounts for that.
TEST_F(HierarchicalAllocatorTest, RecoverOversubscribedResources)
{
  // Pause clock to disable batch allocation.
  Clock::pause();

  initialize();

  hashmap<FrameworkID, Resources> EMPTY;

  SlaveInfo slave = createSlaveInfo("cpus:100;mem:100;disk:100");
  allocator->addSlave(
      slave.id(), slave, None(), slave.resources(), EMPTY, EMPTYRUNNINGS);

  // Add a framework that can accept revocable resources.
  FrameworkInfo framework = createFrameworkInfo("role1");
  framework.add_capabilities()->set_type(
      FrameworkInfo::Capability::REVOCABLE_RESOURCES);

  allocator->addFramework(
      framework.id(), framework, hashmap<SlaveID, Resources>());

  // Initially, all the resources are allocated.
  Future<Allocation> allocation = allocations.get();
  AWAIT_READY(allocation);
  EXPECT_EQ(slave.resources(), Resources::sum(allocation.get().resources));

  // Update the slave with 10 oversubscribed cpus.
  Resources oversubscribed = createRevocableResources("cpus", "10");
  allocator->updateSlave(slave.id(), oversubscribed);

  // The next allocation should be for 10 oversubscribed cpus.
  allocation = allocations.get();
  AWAIT_READY(allocation);
  EXPECT_EQ(oversubscribed, Resources::sum(allocation.get().resources));

  // Recover 6 oversubscribed cpus and 2 regular cpus.
  Resources recovered = createRevocableResources("cpus", "6");
  recovered += Resources::parse("cpus:2").get();

  allocator->recoverResources(framework.id(), slave.id(), recovered, None());

  Clock::advance(flags.allocation_interval);

  // The next allocation should be for 6 oversubscribed and 2 regular
  // cpus.
  allocation = allocations.get();
  AWAIT_READY(allocation);
  EXPECT_EQ(recovered, Resources::sum(allocation.get().resources));
}


// Checks that a slave that is not whitelisted will not have its
// resources get offered, and that if the whitelist is updated so
// that it is whitelisted, its resources will then be offered.
TEST_F(HierarchicalAllocatorTest, Whitelist)
{
  Clock::pause();

  initialize();

  hashset<string> whitelist;
  whitelist.insert("dummy-slave");

  allocator->updateWhitelist(whitelist);

  hashmap<FrameworkID, Resources> EMPTY;

  SlaveInfo slave = createSlaveInfo("cpus:2;mem:1024");
  allocator->addSlave(
      slave.id(), slave, None(), slave.resources(), EMPTY, EMPTYRUNNINGS);

  FrameworkInfo framework = createFrameworkInfo("*");
  allocator->addFramework(
      framework.id(), framework, hashmap<SlaveID, Resources>());

  Future<Allocation> allocation = allocations.get();

  // Ensure a batch allocation is triggered.
  Clock::advance(flags.allocation_interval);
  Clock::settle();

  // There should be no allocation!
  ASSERT_TRUE(allocation.isPending());

  // Updating the whitelist to include the slave should
  // trigger an allocation in the next batch.
  whitelist.insert(slave.hostname());
  allocator->updateWhitelist(whitelist);

  Clock::advance(flags.allocation_interval);

  AWAIT_READY(allocation);
  EXPECT_EQ(framework.id(), allocation.get().frameworkId);
  EXPECT_EQ(1u, allocation.get().resources.size());
  EXPECT_TRUE(allocation.get().resources.contains(slave.id()));
  EXPECT_EQ(slave.resources(), Resources::sum(allocation.get().resources));
}


// The quota tests that are specific to the built-in Hierarchical DRF
// allocator (i.e. the way quota is satisfied) are in this file.

// TODO(alexr): Additional tests we may want to implement:
//   * A role has running tasks, quota is being set and is less than the
//     current allocation, some tasks finish or are killed, but the role
//     does not get new non-revocable offers (retroactively).
//   * Multiple frameworks in a role with quota set, some agents fail,
//     frameworks should be deprived fairly.
//   * Multiple quota'ed roles, some agents fail, roles should be deprived
//     according to their weights.
//   * Oversubscribed resources should not count towards quota.
//   * A role has dynamic reservations, quota is set and is less than total
//     dynamic reservations.
//   * A role has dynamic reservations, quota is set and is greater than
//     total dynamic reservations. Resource math should account them towards
//     quota and do not offer extra resources, offer dynamically reserved
//     resources as part of quota and do not re-offer them afterwards.

// In the presence of quota'ed and non-quota'ed roles, if a framework in
// the quota'ed role declines offers, some resources are laid away for
// the role, so that a greedy framework from a non-quota'ed role cannot
// eat up all free resources.
TEST_F(HierarchicalAllocatorTest, QuotaProvidesGuarantee)
{
  // Pausing the clock is not necessary, but ensures that the test
  // doesn't rely on the batch allocation in the allocator, which
  // would slow down the test.
  Clock::pause();

  const string QUOTA_ROLE{"quota-role"};
  const string NO_QUOTA_ROLE{"no-quota-role"};

  hashmap<FrameworkID, Resources> EMPTY;

  initialize();

  // Create `framework1` and set quota for its role.
  FrameworkInfo framework1 = createFrameworkInfo(QUOTA_ROLE);
  allocator->addFramework(
      framework1.id(), framework1, hashmap<SlaveID, Resources>());

  const Quota quota1 = createQuota(QUOTA_ROLE, "cpus:2;mem:1024");
  allocator->setQuota(QUOTA_ROLE, quota1);

  // Create `framework2` in a non-quota'ed role.
  FrameworkInfo framework2 = createFrameworkInfo(NO_QUOTA_ROLE);
  allocator->addFramework(
      framework2.id(), framework2, hashmap<SlaveID, Resources>());

  // Process all triggered allocation events.
  //
  // NOTE: No allocations happen because there are no resources to allocate.
  Clock::settle();

  SlaveInfo agent1 = createSlaveInfo("cpus:1;mem:512;disk:0");
  allocator->addSlave(
      agent1.id(), agent1, None(), agent1.resources(), EMPTY, EMPTYRUNNINGS);

  // `framework1` will be offered all of `agent1`'s resources because it is
  // the only framework in the only role with unsatisfied quota.
  Future<Allocation> allocation = allocations.get();
  AWAIT_READY(allocation);
  EXPECT_EQ(framework1.id(), allocation.get().frameworkId);
  EXPECT_EQ(agent1.resources(), Resources::sum(allocation.get().resources));

  // Total cluster resources: cpus=1, mem=512.
  // QUOTA_ROLE share = 1 (cpus=1, mem=512) [quota: cpus=2, mem=1024]
  //   framework1 share = 1
  // NO_QUOTA_ROLE share = 0
  //   framework2 share = 0

  SlaveInfo agent2 = createSlaveInfo("cpus:1;mem:512;disk:0");
  allocator->addSlave(
      agent2.id(), agent2, None(), agent2.resources(), EMPTY, EMPTYRUNNINGS);

  // `framework1` will again be offered all of `agent2`'s resources
  // because it is the only framework in the only role with unsatisfied
  // quota. `framework2` has to wait.
  allocation = allocations.get();
  AWAIT_READY(allocation);
  EXPECT_EQ(framework1.id(), allocation.get().frameworkId);
  EXPECT_EQ(agent2.resources(), Resources::sum(allocation.get().resources));

  // Total cluster resources: cpus=2, mem=1024.
  // QUOTA_ROLE share = 1 (cpus=2, mem=1024) [quota: cpus=2, mem=1024]
  //   framework1 share = 1
  // NO_QUOTA_ROLE share = 0
  //   framework2 share = 0

  // Now `framework1` declines the second offer and sets a filter for twice
  // the allocation interval. The declined resources should not be offered
  // to `framework2` because by doing so they may not be available to
  // `framework1` when the filter expires.
  Duration filterTimeout = flags.allocation_interval * 2;
  Filters offerFilter;
  offerFilter.set_refuse_seconds(filterTimeout.secs());

  allocator->recoverResources(
      framework1.id(),
      agent2.id(),
      allocation.get().resources.get(agent2.id()).get(),
      offerFilter);

  // Total cluster resources: cpus=1, mem=512.
  // QUOTA_ROLE share = 0.5 (cpus=1, mem=512) [quota: cpus=2, mem=1024]
  //   framework1 share = 1
  // NO_QUOTA_ROLE share = 0
  //   framework2 share = 0

  // Ensure the offer filter timeout is set before advancing the clock.
  Clock::settle();

  // Trigger a batch allocation.
  Clock::advance(flags.allocation_interval);
  Clock::settle();

  // There should be no allocation due to the offer filter.
  allocation = allocations.get();
  ASSERT_TRUE(allocation.isPending());

  // Ensure the offer filter times out (2x the allocation interval)
  // and the next batch allocation occurs.
  Clock::advance(flags.allocation_interval);
  Clock::settle();

  // Previously declined resources should be offered to the quota'ed role.
  AWAIT_READY(allocation);
  EXPECT_EQ(framework1.id(), allocation.get().frameworkId);
  EXPECT_EQ(agent2.resources(), Resources::sum(allocation.get().resources));

  // Total cluster resources: cpus=2, mem=1024.
  // QUOTA_ROLE share = 1 (cpus=2, mem=1024) [quota: cpus=2, mem=1024]
  //   framework1 share = 1
  // NO_QUOTA_ROLE share = 0
  //   framework2 share = 0
}


// If quota is removed, fair sharing should be restored in the cluster
// after sufficient number of tasks finish.
TEST_F(HierarchicalAllocatorTest, RemoveQuota)
{
  // Pausing the clock is not necessary, but ensures that the test
  // doesn't rely on the batch allocation in the allocator, which
  // would slow down the test.
  Clock::pause();

  const string QUOTA_ROLE{"quota-role"};
  const string NO_QUOTA_ROLE{"no-quota-role"};

  initialize();

  // Create framework and agent descriptions.
  FrameworkInfo framework1 = createFrameworkInfo(QUOTA_ROLE);
  FrameworkInfo framework2 = createFrameworkInfo(NO_QUOTA_ROLE);

  SlaveInfo agent1 = createSlaveInfo("cpus:1;mem:512;disk:0");
  SlaveInfo agent2 = createSlaveInfo("cpus:1;mem:512;disk:0");

  const Quota quota1 = createQuota(QUOTA_ROLE, "cpus:2;mem:1024");

  // Notify allocator of agents, frameworks, quota and current allocations.
  allocator->setQuota(QUOTA_ROLE, quota1);

  allocator->addFramework(
      framework1.id(),
      framework1,
      hashmap<SlaveID, Resources>());

  allocator->addFramework(
      framework2.id(),
      framework2,
      hashmap<SlaveID, Resources>());

  allocator->addSlave(
      agent1.id(),
      agent1,
      None(),
      agent1.resources(),
      {std::make_pair(framework1.id(), agent1.resources())},
      EMPTYRUNNINGS);

  allocator->addSlave(
      agent2.id(),
      agent2,
      None(),
      agent2.resources(),
      {std::make_pair(framework1.id(), agent2.resources())},
      EMPTYRUNNINGS);

  // Total cluster resources (2 identical agents): cpus=2, mem=1024.
  // QUOTA_ROLE share = 1 (cpus=2, mem=1024) [quota: cpus=2, mem=1024]
  //   framework1 share = 1
  // NO_QUOTA_ROLE share = 0
  //   framework2 share = 0

  // All cluster resources are now being used by `framework1` as part of
  // its role quota, no further allocations are expected. However, once the
  // quota is removed, quota guarantee does not apply any more and released
  // resources should be offered to `framework2` to restore fairness.

  allocator->removeQuota(QUOTA_ROLE);

  // Process all triggered allocation events.
  //
  // NOTE: No allocations happen because there are no resources to allocate.
  Clock::settle();

  allocator->recoverResources(
      framework1.id(),
      agent1.id(),
      agent1.resources(),
      None());

  // Trigger the next batch allocation.
  Clock::advance(flags.allocation_interval);
  Clock::settle();

  Future<Allocation> allocation = allocations.get();
  AWAIT_READY(allocation);
  EXPECT_EQ(framework2.id(), allocation.get().frameworkId);
  EXPECT_EQ(agent1.resources(), Resources::sum(allocation.get().resources));

  // Total cluster resources: cpus=2, mem=1024.
  // QUOTA_ROLE share = 0.5 (cpus=1, mem=512)
  //   framework1 share = 1
  // NO_QUOTA_ROLE share = 0.5 (cpus=1, mem=512)
  //   framework2 share = 1
}


// If a quota'ed role contains multiple frameworks, the resources should
// be distributed fairly between them. However, inside the quota'ed role,
// if one framework declines resources, there is no guarantee the other
// framework in the same role does not consume all role's quota.
TEST_F(HierarchicalAllocatorTest, MultipleFrameworksInRoleWithQuota)
{
  // Pausing the clock is not necessary, but ensures that the test
  // doesn't rely on the batch allocation in the allocator, which
  // would slow down the test.
  Clock::pause();

  const string QUOTA_ROLE{"quota-role"};
  const string NO_QUOTA_ROLE{"no-quota-role"};

  hashmap<FrameworkID, Resources> EMPTY;

  initialize();

  // Create `framework1a` and set quota for its role.
  FrameworkInfo framework1a = createFrameworkInfo(QUOTA_ROLE);
  allocator->addFramework(
      framework1a.id(), framework1a, hashmap<SlaveID, Resources>());

  const Quota quota1 = createQuota(QUOTA_ROLE, "cpus:4;mem:2048");
  allocator->setQuota(QUOTA_ROLE, quota1);

  // Create `framework2` in a non-quota'ed role.
  FrameworkInfo framework2 = createFrameworkInfo(NO_QUOTA_ROLE);
  allocator->addFramework(
      framework2.id(), framework2, hashmap<SlaveID, Resources>());

  // Process all triggered allocation events.
  //
  // NOTE: No allocations happen because there are no resources to allocate.
  Clock::settle();

  SlaveInfo agent1 = createSlaveInfo("cpus:1;mem:512;disk:0");
  allocator->addSlave(
      agent1.id(), agent1, None(), agent1.resources(), EMPTY, EMPTYRUNNINGS);

  // `framework1a` will be offered all of `agent1`'s resources because
  // it is the only framework in the only role with unsatisfied quota.
  Future<Allocation> allocation = allocations.get();
  AWAIT_READY(allocation);
  EXPECT_EQ(framework1a.id(), allocation.get().frameworkId);
  EXPECT_EQ(agent1.resources(), Resources::sum(allocation.get().resources));

  // Total cluster resources: cpus=1, mem=512.
  // QUOTA_ROLE share = 1 (cpus=1, mem=512) [quota: cpus=2, mem=1024]
  //   framework1a share = 1
  // NO_QUOTA_ROLE share = 0
  //   framework2 share = 0

  // Create `framework1b` in the quota'ed role.
  FrameworkInfo framework1b = createFrameworkInfo(QUOTA_ROLE);
  allocator->addFramework(
      framework1b.id(), framework1b, hashmap<SlaveID, Resources>());

  SlaveInfo agent2 = createSlaveInfo("cpus:2;mem:1024;disk:0");
  allocator->addSlave(
      agent2.id(), agent2, None(), agent2.resources(), EMPTY, EMPTYRUNNINGS);

  // `framework1b` will be offered all of `agent2`'s resources
  // (coarse-grained allocation) because its share is 0 and it belongs
  // to a role with unsatisfied quota.
  allocation = allocations.get();
  AWAIT_READY(allocation);
  EXPECT_EQ(framework1b.id(), allocation.get().frameworkId);
  EXPECT_EQ(agent2.resources(), Resources::sum(allocation.get().resources));

  // Total cluster resources: cpus=3, mem=1536.
  // QUOTA_ROLE share = 1 (cpus=3, mem=1536) [quota: cpus=4, mem=2048]
  //   framework1a share = 0.33 (cpus=1, mem=512)
  //   framework1b share = 0.66 (cpus=2, mem=1024)
  // NO_QUOTA_ROLE share = 0
  //   framework2 share = 0

  SlaveInfo agent3 = createSlaveInfo("cpus:1;mem:512;disk:0");
  allocator->addSlave(
      agent3.id(), agent3, None(), agent3.resources(), EMPTY, EMPTYRUNNINGS);

  // `framework1a` will be offered all of `agent3`'s resources because
  // its share is less than `framework1b`'s and `QUOTA_ROLE` still
  // has unsatisfied quota.
  allocation = allocations.get();
  AWAIT_READY(allocation);
  EXPECT_EQ(framework1a.id(), allocation.get().frameworkId);
  EXPECT_EQ(agent3.resources(), Resources::sum(allocation.get().resources));

  // Total cluster resources: cpus=4, mem=2048.
  // QUOTA_ROLE share = 1 (cpus=4, mem=2048) [quota: cpus=4, mem=2048]
  //   framework1a share = 0.5 (cpus=2, mem=1024)
  //   framework1b share = 0.5 (cpus=2, mem=1024)
  // NO_QUOTA_ROLE share = 0
  //   framework2 share = 0

  // If `framework1a` declines offered resources, they will be allocated to
  // `framework1b`.
  Filters filter5s;
  filter5s.set_refuse_seconds(5.);
  allocator->recoverResources(
      framework1a.id(),
      agent3.id(),
      agent3.resources(),
      filter5s);

  // Trigger the next batch allocation.
  Clock::advance(flags.allocation_interval);
  Clock::settle();

  allocation = allocations.get();
  AWAIT_READY(allocation);
  EXPECT_EQ(framework1b.id(), allocation.get().frameworkId);
  EXPECT_EQ(agent3.resources(), Resources::sum(allocation.get().resources));

  // Total cluster resources: cpus=4, mem=2048.
  // QUOTA_ROLE share = 1 (cpus=4, mem=2048) [quota: cpus=4, mem=2048]
  //   framework1a share = 0.25 (cpus=1, mem=512)
  //   framework1b share = 0.75 (cpus=3, mem=1536)
  // NO_QUOTA_ROLE share = 0
  //   framework2 share = 0
}


// The allocator performs coarse-grained allocations, and allocations
// to satisfy quota are no exception. A role may get more resources as
// part of its quota if the agent remaining resources are greater than
// the unsatisfied part of the role's quota.
TEST_F(HierarchicalAllocatorTest, QuotaAllocationGranularity)
{
  // Pausing the clock is not necessary, but ensures that the test
  // doesn't rely on the batch allocation in the allocator, which
  // would slow down the test.
  Clock::pause();

  const string QUOTA_ROLE{"quota-role"};
  const string NO_QUOTA_ROLE{"no-quota-role"};

  hashmap<FrameworkID, Resources> EMPTY;

  initialize();

  // Create `framework1` and set quota for its role.
  FrameworkInfo framework1 = createFrameworkInfo(QUOTA_ROLE);
  allocator->addFramework(
      framework1.id(), framework1, hashmap<SlaveID, Resources>());

  // Set quota to be less than the agent resources.
  const Quota quota1 = createQuota(QUOTA_ROLE, "cpus:0.5;mem:200");
  allocator->setQuota(QUOTA_ROLE, quota1);

  // Create `framework2` in a non-quota'ed role.
  FrameworkInfo framework2 = createFrameworkInfo(NO_QUOTA_ROLE);
  allocator->addFramework(
      framework2.id(), framework2, hashmap<SlaveID, Resources>());

  // Process all triggered allocation events.
  //
  // NOTE: No allocations happen because there are no resources to allocate.
  Clock::settle();

  SlaveInfo agent1 = createSlaveInfo("cpus:1;mem:512;disk:0");
  allocator->addSlave(
      agent1.id(), agent1, None(), agent1.resources(), EMPTY, EMPTYRUNNINGS);

  // `framework1` will be offered all of `agent1`'s resources because
  // it is the only framework in the only role with unsatisfied quota
  // and the allocator performs coarse-grained allocation.
  Future<Allocation> allocation = allocations.get();
  AWAIT_READY(allocation);
  EXPECT_EQ(framework1.id(), allocation.get().frameworkId);
  EXPECT_EQ(agent1.resources(), Resources::sum(allocation.get().resources));
  EXPECT_TRUE(Resources(agent1.resources()).contains(quota1.info.guarantee()));

  // Total cluster resources: cpus=1, mem=512.
  // QUOTA_ROLE share = 1 (cpus=1, mem=512) [quota: cpus=0.5, mem=200]
  //   framework1 share = 1
  // NO_QUOTA_ROLE share = 0
  //   framework2 share = 0
}


// This test verifies, that the free pool (what is left after all quotas
// are satisfied) is allocated according to the DRF algorithm across the roles
// which do not have quota set.
TEST_F(HierarchicalAllocatorTest, DRFWithQuota)
{
  // Pausing the clock is not necessary, but ensures that the test
  // doesn't rely on the batch allocation in the allocator, which
  // would slow down the test.
  Clock::pause();

  const string QUOTA_ROLE{"quota-role"};
  const string NO_QUOTA_ROLE{"no-quota-role"};

  initialize();

  // Create framework and agent descriptions.
  FrameworkInfo framework1 = createFrameworkInfo(QUOTA_ROLE);
  FrameworkInfo framework2 = createFrameworkInfo(NO_QUOTA_ROLE);

  SlaveInfo agent1 = createSlaveInfo("cpus:1;mem:512;disk:0");

  const Quota quota1 = createQuota(QUOTA_ROLE, "cpus:0.25;mem:128");

  // Notify allocator of agents, frameworks, quota and current allocations.
  allocator->setQuota(QUOTA_ROLE, quota1);

  allocator->addFramework(
      framework1.id(),
      framework1,
      hashmap<SlaveID, Resources>());

  allocator->addFramework(
      framework2.id(),
      framework2,
      hashmap<SlaveID, Resources>());

  // Process all triggered allocation events.
  //
  // NOTE: No allocations happen because there are no resources to allocate.
  Clock::settle();

  allocator->addSlave(
      agent1.id(),
      agent1,
      None(),
      agent1.resources(),
      {std::make_pair(framework1.id(), Resources(quota1.info.guarantee()))},
      EMPTYRUNNINGS);

  // Total cluster resources (1 agent): cpus=1, mem=512.
  // QUOTA_ROLE share = 0.25 (cpus=0.25, mem=128) [quota: cpus=0.25, mem=128]
  //   framework1 share = 1
  // NO_QUOTA_ROLE share = 0
  //   framework2 share = 0

  // Some resources on `agent1` are now being used by `framework1` as part
  // of its role quota. All quotas are satisfied, all available resources
  // should be allocated according to fair shares of roles and frameworks.

  // `framework2` will be offered all of `agent1`'s resources because its
  // share is 0.
  Future<Allocation> allocation = allocations.get();
  AWAIT_READY(allocation);
  EXPECT_EQ(framework2.id(), allocation.get().frameworkId);
  EXPECT_EQ(agent1.resources() - Resources(quota1.info.guarantee()),
            Resources::sum(allocation.get().resources));

  // Total cluster resources (1 agent): cpus=1, mem=512.
  // QUOTA_ROLE share = 0.25 (cpus=0.25, mem=128) [quota: cpus=0.25, mem=128]
  //   framework1 share = 1
  // NO_QUOTA_ROLE share = 0.75 (cpus=0.75, mem=384)
  //   framework2 share = 0

  SlaveInfo agent2 = createSlaveInfo("cpus:1;mem:512;disk:0");
  allocator->addSlave(
      agent2.id(),
      agent2,
      None(),
      agent2.resources(),
      hashmap<FrameworkID, Resources>(),
      EMPTYRUNNINGS);

  // `framework2` will be offered all of `agent2`'s resources (coarse-grained
  // allocation). `framework1` does not receive them even though it has a
  // smaller allocation, since we have already satisfied its role's quota.
  allocation = allocations.get();
  AWAIT_READY(allocation);
  EXPECT_EQ(framework2.id(), allocation.get().frameworkId);
  EXPECT_EQ(agent2.resources(), Resources::sum(allocation.get().resources));
}


// This tests addresses a so-called "starvation" case. Suppose there are
// several frameworks below their fair share: they decline any offers they
// get. There is also a framework which fully utilizes its share and would
// accept more resources if they were offered. However, if there are not
// many free resources available and the decline timeout is small enough,
// free resources may circulate between frameworks underutilizing their fair
// share and might never be offered to the framework that needs them. While
// this behavior corresponds to the way DRF algorithm works, it might not be
// desirable in some cases. Setting quota for a "starving" role can mitigate
// the issue.
TEST_F(HierarchicalAllocatorTest, QuotaAgainstStarvation)
{
  // Pausing the clock is not necessary, but ensures that the test
  // doesn't rely on the batch allocation in the allocator, which
  // would slow down the test.
  Clock::pause();

  const string QUOTA_ROLE{"quota-role"};
  const string NO_QUOTA_ROLE{"no-quota-role"};

  initialize();

  // Create framework and agent descriptions.
  FrameworkInfo framework1 = createFrameworkInfo(QUOTA_ROLE);
  FrameworkInfo framework2 = createFrameworkInfo(NO_QUOTA_ROLE);

  SlaveInfo agent1 = createSlaveInfo("cpus:1;mem:512;disk:0");
  SlaveInfo agent2 = createSlaveInfo("cpus:1;mem:512;disk:0");

  // Notify allocator of agents, frameworks, and current allocations.
  allocator->addFramework(
      framework1.id(),
      framework1,
      hashmap<SlaveID, Resources>());

  allocator->addFramework(
      framework2.id(),
      framework2,
      hashmap<SlaveID, Resources>());

  allocator->addSlave(
      agent1.id(),
      agent1,
      None(),
      agent1.resources(),
      {std::make_pair(framework1.id(), agent1.resources())},
      EMPTYRUNNINGS);

  // Process all triggered allocation events.
  //
  // NOTE: No allocations happen because all resources are already allocated.
  Clock::settle();

  // Total cluster resources (1 agent): cpus=1, mem=512.
  // QUOTA_ROLE share = 1 (cpus=1, mem=512)
  //   framework1 share = 1
  // NO_QUOTA_ROLE share = 0
  //   framework2 share = 0

  allocator->addSlave(
      agent2.id(),
      agent2,
      None(),
      agent2.resources(),
      hashmap<FrameworkID, Resources>(),
      EMPTYRUNNINGS);

  // Free cluster resources on `agent2` will be allocated to `framework2`
  // because its share is 0.

  Future<Allocation> allocation = allocations.get();
  AWAIT_READY(allocation);
  EXPECT_EQ(framework2.id(), allocation.get().frameworkId);
  EXPECT_EQ(agent2.resources(), Resources::sum(allocation.get().resources));

  // Total cluster resources (2 identical agents): cpus=2, mem=1024.
  // QUOTA_ROLE share = 0.5 (cpus=1, mem=512)
  //   framework1 share = 1
  // NO_QUOTA_ROLE share = 0.5 (cpus=1, mem=512)
  //   framework2 share = 1

  // If `framework2` declines offered resources with 0 timeout, they will
  // be returned to the free pool and then allocated to `framework2` again,
  // because its share is still 0.
  Filters filter0s;
  filter0s.set_refuse_seconds(0.);
  allocator->recoverResources(
      framework2.id(),
      agent2.id(),
      agent2.resources(),
      filter0s);

  // Total cluster resources (2 identical agents): cpus=2, mem=1024.
  // QUOTA_ROLE share = 0.5 (cpus=1, mem=512)
  //   framework1 share = 1
  // NO_QUOTA_ROLE share = 0
  //   framework2 share = 0

  // Trigger the next batch allocation.
  Clock::advance(flags.allocation_interval);
  Clock::settle();

  allocation = allocations.get();
  AWAIT_READY(allocation);
  EXPECT_EQ(framework2.id(), allocation.get().frameworkId);
  EXPECT_EQ(agent2.resources(), Resources::sum(allocation.get().resources));

  // `framework2` continues declining offers.
  allocator->recoverResources(
      framework2.id(),
      agent2.id(),
      agent2.resources(),
      filter0s);

  // We set quota for the "starving" `QUOTA_ROLE` role.
  Quota quota1 = createQuota(QUOTA_ROLE, "cpus:2;mem:1024");
  allocator->setQuota(QUOTA_ROLE, quota1);

  // Since `QUOTA_ROLE` is under quota, `agent2`'s resources will
  // be allocated to `framework1`.

  allocation = allocations.get();
  AWAIT_READY(allocation);
  EXPECT_EQ(framework1.id(), allocation.get().frameworkId);
  EXPECT_EQ(agent2.resources(), Resources::sum(allocation.get().resources));

  // Total cluster resources: cpus=2, mem=1024.
  // QUOTA_ROLE share = 1 (cpus=2, mem=1024) [quota: cpus=2, mem=1024]
  //   framework1 share = 1
  // NO_QUOTA_ROLE share = 0
  //   framework2 share = 0
}


// This test checks that quota is respected even for roles that do not
// have any frameworks currently registered. It also ensures an event-
// triggered allocation does not unnecessarily deprive non-quota'ed
// frameworks of resources.
TEST_F(HierarchicalAllocatorTest, QuotaAbsentFramework)
{
  // Pausing the clock is not necessary, but ensures that the test
  // doesn't rely on the batch allocation in the allocator, which
  // would slow down the test.
  Clock::pause();

  const string QUOTA_ROLE{"quota-role"};
  const string NO_QUOTA_ROLE{"no-quota-role"};

  hashmap<FrameworkID, Resources> EMPTY;

  initialize();

  // Set quota for the quota'ed role. This role isn't registered with
  // the allocator yet.
  const Quota quota1 = createQuota(QUOTA_ROLE, "cpus:2;mem:1024");
  allocator->setQuota(QUOTA_ROLE, quota1);

  // Add `framework` in the non-quota'ed role.
  FrameworkInfo framework = createFrameworkInfo(NO_QUOTA_ROLE);
  allocator->addFramework(
      framework.id(), framework, hashmap<SlaveID, Resources>());

  // Process all triggered allocation events.
  //
  // NOTE: No allocations happen because there are no resources to allocate.
  Clock::settle();

  SlaveInfo agent1 = createSlaveInfo("cpus:2;mem:1024;disk:0");
  SlaveInfo agent2 = createSlaveInfo("cpus:1;mem:512;disk:0");

  // Total cluster resources (0 agents): 0.
  // QUOTA_ROLE share = 0 [quota: cpus=2, mem=1024]
  //   no frameworks
  // NO_QUOTA_ROLE share = 0
  //   framework share = 0

  // Each `addSlave()` triggers an event-based allocation.
  //
  // NOTE: The second event-based allocation for `agent2` takes into account
  // that `agent1`'s resources are laid away for `QUOTA_ROLE`'s quota and
  // hence freely allocates for the non-quota'ed `NO_QUOTA_ROLE` role.
  allocator->addSlave(
      agent1.id(), agent1, None(), agent1.resources(), EMPTY, EMPTYRUNNINGS);
  allocator->addSlave(
      agent2.id(), agent2, None(), agent2.resources(), EMPTY, EMPTYRUNNINGS);

  // `framework` can only be allocated resources on `agent2`. This
  // is due to the coarse-grained nature of the allocations. All the
  // free resources on `agent1` would be considered to construct an
  // offer, and that would exceed the resources allowed to be offered
  // to the non-quota'ed role.
  //
  // NOTE: We would prefer to test that, without the presence of
  // `agent2`, `framework` is not allocated anything. However, we
  // can't easily test for the absence of an allocation from the
  // framework side, so we make due with this instead.
  Future<Allocation> allocation = allocations.get();
  AWAIT_READY(allocation);
  EXPECT_EQ(framework.id(), allocation.get().frameworkId);
  EXPECT_EQ(agent2.resources(), Resources::sum(allocation.get().resources));

  // Total cluster resources (2 agents): cpus=3, mem=1536.
  // QUOTA_ROLE share = 0 [quota: cpus=2, mem=1024], but
  //                    (cpus=2, mem=1024) are laid away
  //   no frameworks
  // NO_QUOTA_ROLE share = 0.33
  //   framework share = 1 (cpus=1, mem=512)
}


// This test checks that if one role with quota has no frameworks in it,
// other roles with quota are still offered resources. Roles without
// frameworks have zero fair share and are always considered first during
// allocation, hence this test actually addresses several scenarios:
//  * Quota'ed roles without frameworks do not prevent other quota'ed roles
//    from getting resources.
//  * Resources are not laid away for quota'ed roles without frameworks if
//    there are other quota'ed roles with not fully satisfied quota.
TEST_F(HierarchicalAllocatorTest, MultiQuotaAbsentFrameworks)
{
  // Pausing the clock is not necessary, but ensures that the test
  // doesn't rely on the batch allocation in the allocator, which
  // would slow down the test.
  Clock::pause();

  const string QUOTA_ROLE1{"quota-role-1"};
  const string QUOTA_ROLE2{"quota-role-2"};

  hashmap<FrameworkID, Resources> EMPTY;

  initialize();

  SlaveInfo agent = createSlaveInfo("cpus:2;mem:2048;disk:0");

  allocator->addSlave(
          agent.id(), agent, None(), agent.resources(), EMPTY, EMPTYRUNNINGS);

  // Set quota for both roles.
  const Quota quota1 = createQuota(QUOTA_ROLE1, "cpus:1;mem:1024");
  allocator->setQuota(QUOTA_ROLE1, quota1);

  const Quota quota2 = createQuota(QUOTA_ROLE2, "cpus:2;mem:2048");
  allocator->setQuota(QUOTA_ROLE2, quota2);

  // Add a framework in the `QUOTA_ROLE2` role.
  FrameworkInfo framework = createFrameworkInfo(QUOTA_ROLE2);
  allocator->addFramework(
      framework.id(), framework, hashmap<SlaveID, Resources>());

  // Due to the coarse-grained nature of the allocations, `framework` will
  // get all `agent`'s resources.
  Future<Allocation> allocation = allocations.get();
  AWAIT_READY(allocation);
  EXPECT_EQ(framework.id(), allocation.get().frameworkId);
  EXPECT_EQ(agent.resources(), Resources::sum(allocation.get().resources));
}


// This test checks that if there are multiple roles with quota, all of them
// get enough offers given there are enough resources. Suppose one quota'ed
// role has smaller share and is fully satisfied. Another quota'ed role has
// greater share but its quota is not fully satisfied yet. Though the first
// role is considered before the second because it has smaller share, this
// should not lead to starvation of the second role.
TEST_F(HierarchicalAllocatorTest, MultiQuotaWithFrameworks)
{
  // Pausing the clock is not necessary, but ensures that the test
  // doesn't rely on the batch allocation in the allocator, which
  // would slow down the test.
  Clock::pause();

  const string QUOTA_ROLE1{"quota-role-1"};
  const string QUOTA_ROLE2{"quota-role-2"};

  hashmap<FrameworkID, Resources> EMPTY;

  initialize();

  SlaveInfo agent1 = createSlaveInfo("cpus:1;mem:1024;disk:0");
  SlaveInfo agent2 = createSlaveInfo("cpus:1;mem:1024;disk:0");

  // Mem Quota for `QUOTA_ROLE1` is 10 times smaller than for `QUOTA_ROLE2`.
  const Quota quota1 = createQuota(QUOTA_ROLE1, "cpus:1;mem:200");
  allocator->setQuota(QUOTA_ROLE1, quota1);

  const Quota quota2 = createQuota(QUOTA_ROLE2, "cpus:2;mem:2000");
  allocator->setQuota(QUOTA_ROLE2, quota2);

  // Add `framework1` in the `QUOTA_ROLE1` role.
  FrameworkInfo framework1 = createFrameworkInfo(QUOTA_ROLE1);
  allocator->addFramework(
      framework1.id(), framework1, hashmap<SlaveID, Resources>());

  // Add `framework2` in the `QUOTA_ROLE2` role.
  FrameworkInfo framework2 = createFrameworkInfo(QUOTA_ROLE2);
  allocator->addFramework(
      framework2.id(), framework2, hashmap<SlaveID, Resources>());

  // Process all triggered allocation events.
  //
  // NOTE: No allocations happen because there are no resources to allocate.
  Clock::settle();

  allocator->addSlave(
      agent1.id(),
      agent1,
      None(),
      agent1.resources(),
      {std::make_pair(framework1.id(), agent1.resources())},
      EMPTYRUNNINGS);

  allocator->addSlave(
      agent2.id(),
      agent2,
      None(),
      agent2.resources(),
      {std::make_pair(framework2.id(), agent2.resources())},
      EMPTYRUNNINGS);

  // Total cluster resources (2 identical agents): cpus=2, mem=2048.
  // QUOTA_ROLE1 share = 0.5 (cpus=1, mem=1024) [quota: cpus=1, mem=200]
  //   framework1 share = 1
  // QUOTA_ROLE2 share = 0.5 (cpus=1, mem=1024) [quota: cpus=2, mem=2000]
  //   framework2 share = 1

  // Quota for the `QUOTA_ROLE1` role is satisfied, while `QUOTA_ROLE2` is
  // under quota. Hence resources of the newly added agent should be offered
  // to the framework in `QUOTA_ROLE2`.

  SlaveInfo agent3 = createSlaveInfo("cpus:2;mem:2048");

  allocator->addSlave(
      agent3.id(),
      agent3,
      None(),
      agent3.resources(),
      EMPTY,
      EMPTYRUNNINGS);

  // `framework2` will get all agent3's resources because its role is under
  // quota, while other roles' quotas are satisfied.
  Future<Allocation> allocation = allocations.get();
  AWAIT_READY(allocation);
  EXPECT_EQ(framework2.id(), allocation.get().frameworkId);
  EXPECT_EQ(agent3.resources(), Resources::sum(allocation.get().resources));

  // Total cluster resources (3 agents): cpus=4, mem=4096.
  // QUOTA_ROLE1 share = 0.25 (cpus=1, mem=1024) [quota: cpus=1, mem=200]
  //   framework1 share = 1
  // QUOTA_ROLE2 share = 0.75 (cpus=3, mem=3072) [quota: cpus=2, mem=2000]
  //   framework2 share = 1
}


// This tests that reserved resources are accounted for in the role's quota.
TEST_F(HierarchicalAllocatorTest, ReservationWithinQuota)
{
  // Pausing the clock is not necessary, but ensures that the test
  // doesn't rely on the batch allocation in the allocator, which
  // would slow down the test.
  Clock::pause();

  const string QUOTA_ROLE{"quota-role"};
  const string NON_QUOTA_ROLE{"non-quota-role"};

  initialize();

  FrameworkInfo framework1 = createFrameworkInfo(QUOTA_ROLE);
  FrameworkInfo framework2 = createFrameworkInfo(NON_QUOTA_ROLE);

  const Quota quota = createQuota(QUOTA_ROLE, "cpus:2;mem:256");

  // Notify allocator of agents, frameworks, quota and current allocations.
  allocator->setQuota(QUOTA_ROLE, quota);

  allocator->addFramework(
      framework1.id(),
      framework1,
      hashmap<SlaveID, Resources>());

  allocator->addFramework(
      framework2.id(),
      framework2,
      hashmap<SlaveID, Resources>());

  // Process all triggered allocation events.
  //
  // NOTE: No allocations happen because there are no resources to allocate.
  Clock::settle();

  // Some resources on `agent1` are now being used by `framework1` as part
  // of its role quota. `framework2` will be offered the rest of `agent1`'s
  // resources since `framework1`'s quota is satisfied, and `framework2` has
  // no resources.
  SlaveInfo agent1 = createSlaveInfo("cpus:8;mem(" + QUOTA_ROLE + "):256");
  allocator->addSlave(
      agent1.id(),
      agent1,
      None(),
      agent1.resources(),
      {std::make_pair(
          framework1.id(),
          // The `mem` portion is used to test that reserved resources are
          // accounted for, and the `cpus` portion is allocated to show that
          // the result of DRF would be different if `mem` was not accounted.
          Resources::parse("cpus:2;mem(" + QUOTA_ROLE + "):256").get())},
      {});

  Future<Allocation> allocation = allocations.get();
  AWAIT_READY(allocation);
  EXPECT_EQ(framework2.id(), allocation.get().frameworkId);

  EXPECT_EQ(Resources::parse("cpus:6").get(),
            Resources::sum(allocation.get().resources));

  // Since the reserved resources account towards the quota as well as being
  // accounted for DRF, we expect these resources to also be allocated to
  // `framework2`.
  SlaveInfo agent2 = createSlaveInfo("cpus:4");
  allocator->addSlave(agent2.id(), agent2, None(), agent2.resources(), {}, {});

  allocation = allocations.get();
  AWAIT_READY(allocation);
  EXPECT_EQ(framework2.id(), allocation.get().frameworkId);

  EXPECT_EQ(Resources::parse("cpus:4").get(),
            Resources::sum(allocation.get().resources));
}


// This test checks that if a framework suppresses offers, disconnects and
// reconnects again, it will start receiving resource offers again.
TEST_F(HierarchicalAllocatorTest, DeactivateAndReactivateFramework)
{
  // Pausing the clock is not necessary, but ensures that the test
  // doesn't rely on the batch allocation in the allocator, which
  // would slow down the test.
  Clock::pause();

  initialize();

  hashmap<FrameworkID, Resources> EMPTY;

  // Total cluster resources will become cpus=2, mem=1024.
  SlaveInfo agent = createSlaveInfo("cpus:2;mem:1024;disk:0");
  allocator->addSlave(
      agent.id(), agent, None(), agent.resources(), EMPTY, EMPTYRUNNINGS);

  // Framework will be offered all of the agent's resources since it is
  // the only framework running so far.
  FrameworkInfo framework = createFrameworkInfo("role1");
  allocator->addFramework(
      framework.id(), framework, hashmap<SlaveID, Resources>());

  Future<Allocation> allocation = allocations.get();
  AWAIT_READY(allocation);
  EXPECT_EQ(framework.id(), allocation.get().frameworkId);
  EXPECT_EQ(agent.resources(), Resources::sum(allocation.get().resources));

  allocator->recoverResources(
      framework.id(),
      agent.id(),
      agent.resources(),
      None());

  // Suppress offers and disconnect framework.
  allocator->suppressOffers(framework.id());
  allocator->deactivateFramework(framework.id());

  // Advance the clock and trigger a background allocation cycle.
  Clock::advance(flags.allocation_interval);

  // Wait for all the `suppressOffers` and `deactivateFramework`
  // operations to be processed.
  Clock::settle();

  allocation = allocations.get();
  EXPECT_TRUE(allocation.isPending());

  // Reconnect the framework again.
  allocator->activateFramework(framework.id());

  // Framework will be offered all of agent's resources again
  // after getting activated.
  Clock::settle();
  AWAIT_READY(allocation);
  EXPECT_EQ(framework.id(), allocation.get().frameworkId);
  EXPECT_EQ(agent.resources(), Resources::sum(allocation.get().resources));
}


// This test ensures that resource allocation is done according to each role's
// weight. This is done by having six agents and three frameworks and making
// sure each framework gets the appropriate number of resources.
TEST_F(HierarchicalAllocatorTest, UpdateWeight)
{
  // Pausing the clock is not necessary, but ensures that the test
  // doesn't rely on the batch allocation in the allocator, which
  // would slow down the test.
  Clock::pause();

  initialize();

  // Define some constants to make the code read easily.
  const string SINGLE_RESOURCE = "cpus:2;mem:1024";
  const string DOUBLE_RESOURCES = "cpus:4;mem:2048";
  const string TRIPLE_RESOURCES = "cpus:6;mem:3072";
  const string FOURFOLD_RESOURCES = "cpus:8;mem:4096";
  const string TOTAL_RESOURCES = "cpus:12;mem:6144";

  // Register six agents with the same resources (cpus:2;mem:1024).
  vector<SlaveInfo> agents;
  for (unsigned i = 0; i < 6; i++) {
    SlaveInfo agent = createSlaveInfo(SINGLE_RESOURCE);
    agents.push_back(agent);
    allocator->addSlave(agent.id(), agent, None(), agent.resources(), {});
  }

  // Total cluster resources (6 agents): cpus=12, mem=6144.

  // Framework1 registers with 'role1' which uses the default weight (1.0),
  // and all resources will be offered to this framework since it is the only
  // framework running so far.
  FrameworkInfo framework1 = createFrameworkInfo("role1");
  allocator->addFramework(framework1.id(), framework1, {});

  // Framework2 registers with 'role2' which also uses the default weight.
  // It will not get any offers due to all resources having outstanding offers
  // to framework1 when it registered.
  FrameworkInfo framework2 = createFrameworkInfo("role2");
  allocator->addFramework(framework2.id(), framework2, {});

  Future<Allocation> allocation = allocations.get();
  AWAIT_READY(allocation);

  // role1 share = 1 (cpus=12, mem=6144)
  //   framework1 share = 1
  // role2 share = 0
  //   framework2 share = 0

  ASSERT_EQ(allocation.get().frameworkId, framework1.id());
  ASSERT_EQ(6u, allocation.get().resources.size());
  EXPECT_EQ(Resources::parse(TOTAL_RESOURCES).get(),
            Resources::sum(allocation.get().resources));

  // Recover all resources so they can be offered again next time.
  foreachpair (const SlaveID& slaveId,
               const Resources& resources,
               allocation.get().resources) {
    allocator->recoverResources(
        allocation.get().frameworkId,
        slaveId,
        resources,
        None());
  }

  // Tests whether `framework1` and `framework2` each get half of the resources
  // when their roles' weights are 1:1.
  {
    // Advance the clock and trigger a batch allocation.
    Clock::advance(flags.allocation_interval);
    Clock::settle();

    // role1 share = 0.5 (cpus=6, mem=3072)
    //   framework1 share = 1
    // role2 share = 0.5 (cpus=6, mem=3072)
    //   framework2 share = 1

    // Ensure that all resources are offered equally between both frameworks,
    // since each framework's role has a weight of 1.0 by default.
    hashmap<FrameworkID, Allocation> frameworkAllocations;
    Resources totalAllocatedResources;
    handleAllocationsAndRecoverResources(totalAllocatedResources,
        frameworkAllocations, 2, true);

    // Framework1 should get one allocation with three agents.
    ASSERT_EQ(3u, frameworkAllocations[framework1.id()].resources.size());
    EXPECT_EQ(Resources::parse(TRIPLE_RESOURCES).get(),
        Resources::sum(frameworkAllocations[framework1.id()].resources));

    // Framework2 should also get one allocation with three agents.
    ASSERT_EQ(3u, frameworkAllocations[framework2.id()].resources.size());
    EXPECT_EQ(Resources::parse(TRIPLE_RESOURCES).get(),
        Resources::sum(frameworkAllocations[framework2.id()].resources));

    // Check to ensure that these two allocations sum to the total resources;
    // this check can ensure there are only two allocations in this case.
    EXPECT_EQ(Resources::parse(TOTAL_RESOURCES).get(), totalAllocatedResources);
  }

  // Tests whether `framework1` gets 1/3 of the resources and `framework2` gets
  // 2/3 of the resources when their roles' weights are 1:2.
  {
    // Update the weight of framework2's role to 2.0.
    vector<WeightInfo> weightInfos;
    weightInfos.push_back(createWeightInfo(framework2.role(), 2.0));
    allocator->updateWeights(weightInfos);

    // 'updateWeights' will trigger the allocation immediately, so it does not
    // need to manually advance the clock here.
    Clock::settle();

    // role1 share = 0.33 (cpus=4, mem=2048)
    //   framework1 share = 1
    // role2 share = 0.66 (cpus=8, mem=4096)
    //   framework2 share = 1

    // Now that the frameworks's weights are 1:2, ensure that all
    // resources are offered with a ratio of 1:2 between both frameworks.
    hashmap<FrameworkID, Allocation> frameworkAllocations;
    Resources totalAllocatedResources;
    handleAllocationsAndRecoverResources(totalAllocatedResources,
        frameworkAllocations, 2, true);

    // Framework1 should get one allocation with two agents.
    ASSERT_EQ(2u, frameworkAllocations[framework1.id()].resources.size());
    EXPECT_EQ(Resources::parse(DOUBLE_RESOURCES).get(),
        Resources::sum(frameworkAllocations[framework1.id()].resources));

    // Framework2 should get one allocation with four agents.
    ASSERT_EQ(4u, frameworkAllocations[framework2.id()].resources.size());
    EXPECT_EQ(Resources::parse(FOURFOLD_RESOURCES).get(),
        Resources::sum(frameworkAllocations[framework2.id()].resources));

    // Check to ensure that these two allocations sum to the total resources;
    // this check can ensure there are only two allocations in this case.
    EXPECT_EQ(Resources::parse(TOTAL_RESOURCES).get(), totalAllocatedResources);
  }

  // Tests whether `framework1` gets 1/6 of the resources, `framework2` gets
  // 2/6 of the resources and `framework3` gets 3/6 of the resources when their
  // roles' weights are 1:2:3.
  {
    // Add a new role with a weight of 3.0.
    vector<WeightInfo> weightInfos;
    weightInfos.push_back(createWeightInfo("role3", 3.0));
    allocator->updateWeights(weightInfos);

    // 'updateWeights' will not trigger the allocation immediately because no
    // framework exists in 'role3' yet.

    // Framework3 registers with 'role3'.
    FrameworkInfo framework3 = createFrameworkInfo("role3");
    allocator->addFramework(framework3.id(), framework3, {});

    // 'addFramework' will trigger the allocation immediately, so it does not
    // need to manually advance the clock here.
    Clock::settle();

    // role1 share = 0.166 (cpus=2, mem=1024)
    //   framework1 share = 1
    // role2 share = 0.333 (cpus=4, mem=2048)
    //   framework2 share = 1
    // role3 share = 0.50 (cpus=6, mem=3072)
    //   framework3 share = 1

    // Currently, there are three frameworks and six agents in this cluster,
    // and the weight ratio of these frameworks is 1:2:3, therefore frameworks
    // will get the proper resource ratio of 1:2:3.
    hashmap<FrameworkID, Allocation> frameworkAllocations;
    Resources totalAllocatedResources;
    handleAllocationsAndRecoverResources(totalAllocatedResources,
        frameworkAllocations, 3, false);

    // Framework1 should get one allocation with one agent.
    ASSERT_EQ(1u, frameworkAllocations[framework1.id()].resources.size());
    EXPECT_EQ(Resources::parse(SINGLE_RESOURCE).get(),
        Resources::sum(frameworkAllocations[framework1.id()].resources));

    // Framework2 should get one allocation with two agents.
    ASSERT_EQ(2u, frameworkAllocations[framework2.id()].resources.size());
    EXPECT_EQ(Resources::parse(DOUBLE_RESOURCES).get(),
        Resources::sum(frameworkAllocations[framework2.id()].resources));

    // Framework3 should get one allocation with three agents.
    ASSERT_EQ(3u, frameworkAllocations[framework3.id()].resources.size());
    EXPECT_EQ(Resources::parse(TRIPLE_RESOURCES).get(),
        Resources::sum(frameworkAllocations[framework3.id()].resources));

    // Check to ensure that these three allocations sum to the total resources;
    // this check can ensure there are only three allocations in this case.
    EXPECT_EQ(Resources::parse(TOTAL_RESOURCES).get(), totalAllocatedResources);
  }
}


class HierarchicalAllocator_BENCHMARK_Test
  : public HierarchicalAllocatorTestBase,
    public WithParamInterface<std::tr1::tuple<size_t, size_t>> {};


// The Hierarchical Allocator benchmark tests are parameterized
// by the number of slaves.
INSTANTIATE_TEST_CASE_P(
    SlaveAndFrameworkCount,
    HierarchicalAllocator_BENCHMARK_Test,
    ::testing::Combine(
      ::testing::Values(1000U, 5000U, 10000U, 20000U, 30000U, 50000U),
      ::testing::Values(1U, 50U, 100U, 200U, 500U, 1000U))
    );


// TODO(bmahler): Should also measure how expensive it is to
// add a framework after the slaves are added.
TEST_P(HierarchicalAllocator_BENCHMARK_Test, AddAndUpdateSlave)
{
  size_t slaveCount = std::tr1::get<0>(GetParam());
  size_t frameworkCount = std::tr1::get<1>(GetParam());

  vector<SlaveInfo> slaves;
  vector<FrameworkInfo> frameworks;

  for (unsigned i = 0; i < slaveCount; i++) {
    slaves.push_back(createSlaveInfo(
        "cpus:2;mem:1024;disk:4096;ports:[31000-32000]"));
  }

  for (unsigned i = 0; i < frameworkCount; i++) {
    frameworks.push_back(createFrameworkInfo("*"));
    frameworks.back().add_capabilities()->set_type(
        FrameworkInfo::Capability::REVOCABLE_RESOURCES);
  }

  cout << "Using " << slaveCount << " slaves"
       << " and " << frameworkCount << " frameworks" << endl;

  Clock::pause();

  // Number of allocations. This is used to determine
  // the termination condition.
  atomic<size_t> finished(0);

  auto offerCallback = [&finished](
      const FrameworkID& frameworkId,
      const hashmap<SlaveID, Resources>& resources) {
    finished++;
  };

  initialize(master::Flags(), offerCallback);

  Stopwatch watch;
  watch.start();

  foreach (const FrameworkInfo& framework, frameworks) {
    allocator->addFramework(framework.id(), framework, {});
  }

  cout << "Added " << frameworkCount << " frameworks"
       << " in " << watch.elapsed() << endl;

  watch.start();

  const Resources slaveResources = Resources::parse(
      "cpus:1;mem:128;disk:1024;"
      "ports:[31126-31510,31512-31623,31810-31852,31854-31964]").get();

  // Add the slaves, use round-robin to choose which framework
  // to allocate a slice of the slave's resources to.
  for (unsigned i = 0; i < slaves.size(); i++) {
    hashmap<FrameworkID, Resources> used;

    used[frameworks[i % frameworkCount].id()] = slaveResources;

    allocator->addSlave(
        slaves[i].id(),
        slaves[i],
        None(),
        slaves[i].resources(),
        used,
        EMPTYRUNNINGS);
  }

  // Wait for all the `addSlave` operations to be processed.
  while (finished.load() != slaveCount) {
    os::sleep(Milliseconds(10));
  }

  cout << "Added " << slaveCount << " slaves"
       << " in " << watch.elapsed() << endl;

  // Oversubscribed resources on each slave.
  Resource oversubscribed = Resources::parse("cpus", "10", "*").get();
  oversubscribed.mutable_revocable();

  watch.start(); // Reset.

  foreach (const SlaveInfo& slave, slaves) {
    allocator->updateSlave(slave.id(), oversubscribed);
  }

  // Wait for all the `updateSlave` operations to be processed.
  while (finished.load() != 2 * slaveCount) {
    os::sleep(Milliseconds(10));
  }

  cout << "Updated " << slaveCount << " slaves in " << watch.elapsed() << endl;
}


// This benchmark simulates a number of frameworks that have a fixed amount of
// work to do. Once they have reached their targets, they start declining all
// subsequent offers.
TEST_F(HierarchicalAllocator_BENCHMARK_Test, DeclineOffers)
{
  unsigned frameworkCount = 200;
  unsigned slaveCount = 2000;
  master::Flags flags;

  FLAGS_v = 5;
  __sync_synchronize(); // Ensure 'FLAGS_v' visible in other threads.

  // Choose an interval longer than the time we expect a single cycle to take so
  // that we don't back up the process queue.
  flags.allocation_interval = Hours(1);

  // Pause the clock because we want to manually drive the allocations.
  Clock::pause();

  // Number of allocations. This is used to determine the termination
  // condition.
  atomic<size_t> offerCount(0);

  struct OfferedResources {
    FrameworkID   frameworkId;
    SlaveID       slaveId;
    Resources     resources;
  };

  vector<OfferedResources> offers;

  auto offerCallback = [&offerCount, &offers](
      const FrameworkID& frameworkId,
      const hashmap<SlaveID, Resources>& resources_)
  {
    for (auto resources : resources_) {
      offers.push_back(
          OfferedResources{frameworkId, resources.first, resources.second});
    }

    offerCount++;
  };

  vector<SlaveInfo> slaves;
  vector<FrameworkInfo> frameworks;

  cout << "Using " << slaveCount << " slaves and "
       << frameworkCount << " frameworks" << endl;

  slaves.reserve(slaveCount);
  frameworks.reserve(frameworkCount);

  initialize(flags, offerCallback);

  for (unsigned i = 0; i < frameworkCount; i++) {
    frameworks.push_back(createFrameworkInfo("*"));
    allocator->addFramework(frameworks[i].id(), frameworks[i], {});
  }

  Resources resources = Resources::parse(
      "cpus:16;mem:2014;disk:1024;").get();

  Resources ports = makePortRanges(makeRange(31000, 32000), 16);

  resources += ports;

  for (unsigned i = 0; i < slaveCount; i++) {
    slaves.push_back(createSlaveInfo(
        "cpus:24;mem:4096;disk:4096;ports:[31000-32000]"));

    // Add some used resources on each slave. Let's say there are 16 tasks, each
    // is allocated 1 cpu and a random port from the port range.
    hashmap<FrameworkID, Resources> used;
    used[frameworks[i % frameworkCount].id()] = resources;
    allocator->addSlave(
        slaves[i].id(),
        slaves[i], None(),
        slaves[i].resources(),
        used,
        EMPTYRUNNINGS);
  }

  // Wait for all the `addSlave` operations to be processed.
  Clock::settle();

  // Loop enough times for all the frameworks to get offered all the resources.
  for (unsigned count = 0; count < frameworkCount * 2; count++) {
    // Permanently decline any offered resources.
    for (auto offer : offers) {
      Filters filters;

      filters.set_refuse_seconds(INT_MAX);
      allocator->recoverResources(
          offer.frameworkId, offer.slaveId, offer.resources, filters);
    }

    // Wait for the declined offers.
    Clock::settle();
    offers.clear();
    offerCount = 0;

    {
      Stopwatch watch;

      watch.start();

      // Advance the clock and trigger a background allocation cycle.
      Clock::advance(flags.allocation_interval);
      Clock::settle();

      cout << "round " << count
           << " allocate took " << watch.elapsed()
           << " to make " << offerCount.load() << " offers"
           << endl;
    }
  }

  Clock::resume();
}


// This returns a `Labels` that has 12 key-value pairs, which should
// be more than we expect most frameworks to use in practice. We
// ensure that the first 11 key-value pairs are equal, which results
// in pessimal performance for the equality operator between
// Labels. Finally, we add `labelId` to allow the caller to ensure
// that all labels in the cluster are distinct, which can trigger
// allocator performance bottlenecks.
static Labels makeLabels(bool first, size_t labelId)
{
  Labels labels;

  for (int i = 1; i <= 11; i++) {
    string index = stringify(i);
    labels.add_labels()->CopyFrom(createLabel("foo" + index, "bar" + index));
  }

  string suffix = stringify(labelId);

  if (first) {
    labels.add_labels()->CopyFrom(createLabel("bar1", suffix));
  } else {
    labels.add_labels()->CopyFrom(createLabel("baz1", suffix));
  }

  return labels;
}


// TODO(neilc): Refactor to reduce code duplication with `DeclineOffers` test.
TEST_F(HierarchicalAllocator_BENCHMARK_Test, ResourceLabels)
{
  unsigned frameworkCount = 200;
  unsigned slaveCount = 2000;
  master::Flags flags;

  // Choose an interval longer than the time we expect a single cycle to take so
  // that we don't back up the process queue.
  flags.allocation_interval = Hours(1);

  // Pause the clock because we want to manually drive the allocations.
  Clock::pause();

  // Number of allocations. This is used to determine the termination
  // condition.
  atomic<size_t> offerCount(0);

  struct OfferedResources {
    FrameworkID   frameworkId;
    SlaveID       slaveId;
    Resources     resources;
  };

  vector<OfferedResources> offers;

  auto offerCallback = [&offerCount, &offers](
      const FrameworkID& frameworkId,
      const hashmap<SlaveID, Resources>& resources_)
  {
    for (auto resources : resources_) {
      offers.push_back(
          OfferedResources{frameworkId, resources.first, resources.second});
    }

    offerCount++;
  };

  vector<SlaveInfo> slaves;
  vector<FrameworkInfo> frameworks;

  cout << "Using " << slaveCount << " slaves and "
       << frameworkCount << " frameworks" << endl;

  slaves.reserve(slaveCount);
  frameworks.reserve(frameworkCount);

  initialize(flags, offerCallback);

  for (unsigned i = 0; i < frameworkCount; i++) {
    frameworks.push_back(createFrameworkInfo("role1"));
    allocator->addFramework(frameworks[i].id(), frameworks[i], {});
  }

  // Create the used resources at each slave. We use three blocks of
  // resources: unreserved mem/disk/ports, and two different labeled
  // reservations with distinct labels. We choose the labels so that
  // the last label (in storage order) is different, which is the
  // worst-case for the equality operator. We also ensure that the
  // labels at any two nodes are distinct, which means they can't be
  // aggregated easily by the master/allocator.
  Resources resources = Resources::parse("mem:2014;disk:1024;").get();

  Resources ports = makePortRanges(makeRange(31000, 32000), 16);
  resources += ports;

  for (unsigned i = 0; i < slaveCount; i++) {
    slaves.push_back(createSlaveInfo(
        "cpus:24;mem:4096;disk:4096;ports:[31000-32000]"));

    Resources agentResources = resources;

    Labels labels1 = makeLabels(true, i);
    Labels labels2 = makeLabels(false, i);

    Resources reserved1 =
      createReservedResource("cpus", "8", "role1",
                             createReservationInfo("principal1", labels1));
    Resources reserved2 =
      createReservedResource("cpus", "8", "role1",
                             createReservationInfo("principal1", labels2));

    agentResources += reserved1;
    agentResources += reserved2;

    // Add some used resources on each slave. Let's say there are 16 tasks, each
    // is allocated 1 cpu and a random port from the port range.
    hashmap<FrameworkID, Resources> used;
    used[frameworks[i % frameworkCount].id()] = agentResources;
    allocator->addSlave(
        slaves[i].id(), slaves[i], None(), slaves[i].resources(), used, EMPTYRUNNINGS);
  }

  // Wait for all the `addSlave` operations to be processed.
  Clock::settle();

  // Loop enough times for all the frameworks to get offered all the resources.
  for (unsigned count = 0; count < frameworkCount * 2; count++) {
    // Permanently decline any offered resources.
    for (auto offer : offers) {
      Filters filters;

      filters.set_refuse_seconds(INT_MAX);
      allocator->recoverResources(
          offer.frameworkId, offer.slaveId, offer.resources, filters);
    }

    // Wait for the declined offers.
    Clock::settle();
    offers.clear();
    offerCount = 0;

    {
      Stopwatch watch;

      watch.start();

      // Advance the clock and trigger a background allocation cycle.
      Clock::advance(flags.allocation_interval);
      Clock::settle();

      cout << "round " << count
           << " allocate took " << watch.elapsed()
           << " to make " << offerCount.load() << " offers"
           << endl;
    }
  }

  Clock::resume();
}

<<<<<<< HEAD

// This test ensures that resource allocation is done per role's weight.
// This is done by having six slaves and three frameworks and making sure each
// framework gets the number of resources by their role's weight.
TEST_F(HierarchicalAllocatorTest, UpdateWeight)
{
  // Pausing the clock is not necessary, but ensures that the test
  // doesn't rely on the periodic allocation in the allocator, which
  // would slow down the test.
  Clock::pause();

  initialize();

  // Register six slaves with the same resources (cpus:2;mem:1024).
  vector<SlaveInfo> slaves;
  const string SINGLE_RESOURCE = "cpus:2;mem:1024";
  const string DOUBLE_RESOURCES = "cpus:4;mem:2048";
  const string TRIPLE_RESOURCES = "cpus:6;mem:3072";
  const string FOURFOLD_RESOURCES = "cpus:8;mem:4096";
  const string TOTAL_RESOURCES = "cpus:12;mem:6144";
  for (unsigned i = 0; i < 6; i++) {
    slaves.push_back(createSlaveInfo(SINGLE_RESOURCE));
  }

  foreach (const SlaveInfo& slave, slaves) {
    allocator->addSlave(
        slave.id(),
        slave,
        None(),
        slave.resources(),
        hashmap<FrameworkID, Resources>(),
        EMPTYRUNNINGS);
  }

  // Framework1 registers with 'role1' which uses the default
  // weight (1.0), and all resources will be offered to this framework.
  FrameworkInfo framework1 = createFrameworkInfo("role1");
  allocator->addFramework(
      framework1.id(), framework1, hashmap<SlaveID, Resources>());

  // Framework2 registers with 'role2' which also uses the
  // default weight (1.0).
  FrameworkInfo framework2 = createFrameworkInfo("role2");
  allocator->addFramework(
      framework2.id(), framework2, hashmap<SlaveID, Resources>());

  // Framework1 gets one allocation with all resources, and Framework2
  // does not get any offers due to all resources having outstanding
  // offers to framework1 when it registered.
  // Recover all resources owned by framework1 so they can be offered
  // again next time.
  Future<Allocation> allocation = allocations.get();
  AWAIT_READY(allocation);
  ASSERT_EQ(allocation.get().frameworkId, framework1.id());
  ASSERT_EQ(6u, allocation.get().resources.size());
  EXPECT_EQ(Resources::parse(TOTAL_RESOURCES).get(),
            Resources::sum(allocation.get().resources));
  foreachpair (const SlaveID& slaveId,
               const Resources& resources,
               allocation.get().resources) {
    allocator->recoverResources(
        allocation.get().frameworkId,
        slaveId,
        resources,
        None());
  }

  // Because each framework's role has a weight of 1.0 by default, test to
  // ensure that all resources are offered equally between both frameworks.
  hashmap<FrameworkID, size_t> counts;
  Clock::advance(flags.allocation_interval);
  Resources totalAllocatedResources1;
  for (unsigned i = 0; i < 2; i++) {
    Future<Allocation> allocation = allocations.get();
    AWAIT_READY(allocation);
    counts[allocation.get().frameworkId]++;
    totalAllocatedResources1 += Resources::sum(allocation.get().resources);

    // Each framework will get one allocation with three slaves.
    ASSERT_EQ(3u, allocation.get().resources.size());
    EXPECT_EQ(Resources::parse(TRIPLE_RESOURCES).get(),
              Resources::sum(allocation.get().resources));

    // Recover the offered resources so they can be offered again next time.
    foreachpair (const SlaveID& slaveId,
                 const Resources& resources,
                 allocation.get().resources) {
      allocator->recoverResources(
          allocation.get().frameworkId,
          slaveId,
          resources,
          None());
    }
  }

  // Check to ensure that these two allocations sum to the total resources,
  // this check can ensure there are only two allocations in this case.
  EXPECT_EQ(Resources::parse(TOTAL_RESOURCES).get(), totalAllocatedResources1);
  EXPECT_EQ(1u, counts[framework1.id()]);
  EXPECT_EQ(1u, counts[framework2.id()]);

  // Update the weight of framework2's role to 2.0, then their
  // weights should be 1:2.
  vector<WeightInfo> weightInfos1;
  weightInfos1.push_back(createWeightInfo(framework2.role(), 2.0));
  allocator->updateWeights(weightInfos1);

  // Now that the frameworks's weights are 1:2, test to ensure that all
  // resources are offered with a ratio of 1:2 between both frameworks.
  counts.clear();
  Resources totalAllocatedResources2;
  Clock::advance(flags.allocation_interval);
  for (unsigned i = 0; i < 2; i++) {
    Future<Allocation> allocation = allocations.get();
    AWAIT_READY(allocation);
    counts[allocation.get().frameworkId]++;
    totalAllocatedResources2 += Resources::sum(allocation.get().resources);

    // Framework1 should get one allocation with two slaves.
    if (allocation.get().frameworkId == framework1.id()) {
      ASSERT_EQ(2u, allocation.get().resources.size());
      EXPECT_EQ(Resources::parse(DOUBLE_RESOURCES).get(),
                Resources::sum(allocation.get().resources));
    } else {
      // Framework2 should get one allocation with four slaves.
      ASSERT_EQ(allocation.get().frameworkId, framework2.id());
      ASSERT_EQ(4u, allocation.get().resources.size());
      EXPECT_EQ(Resources::parse(FOURFOLD_RESOURCES).get(),
                Resources::sum(allocation.get().resources));
    }

    // Recover the allocated resources so they can be offered again next time.
    foreachpair (const SlaveID& slaveId,
                 const Resources& resources,
                 allocation.get().resources) {
      allocator->recoverResources(
          allocation.get().frameworkId,
          slaveId,
          resources,
          None());
    }
  }
  // Check to ensure that these two allocations sum to the total resources,
  // this check can ensure there are only two allocations in this case.
  EXPECT_EQ(Resources::parse(TOTAL_RESOURCES).get(), totalAllocatedResources2);
  EXPECT_EQ(1u, counts[framework1.id()]);
  EXPECT_EQ(1u, counts[framework2.id()]);

  // Add a new role with a weight of 3.0.
  vector<WeightInfo> weightInfos2;
  weightInfos2.push_back(createWeightInfo("role3", 3.0));
  allocator->updateWeights(weightInfos2);

  // Framework3 registers with 'role3'.
  FrameworkInfo framework3 = createFrameworkInfo("role3");
  allocator->addFramework(
      framework3.id(), framework3, hashmap<SlaveID, Resources>());

  // Currently, there are three frameworks and six slaves in this cluster,
  // and the weight ratio of these frameworks is 1:2:3, therefore frameworks
  // will get the proper resource ratio of 1:2:3.
  counts.clear();
  Resources totalAllocatedResources3;
  for (unsigned i = 0; i < 3; i++) {
    Future<Allocation> allocation = allocations.get();
    AWAIT_READY(allocation);
    counts[allocation.get().frameworkId]++;
    totalAllocatedResources3 += Resources::sum(allocation.get().resources);

    // Framework1 should get one allocation with one slave.
    if (allocation.get().frameworkId == framework1.id()) {
      ASSERT_EQ(1u, allocation.get().resources.size());
      EXPECT_EQ(Resources::parse(SINGLE_RESOURCE).get(),
                Resources::sum(allocation.get().resources));
    } else if (allocation.get().frameworkId == framework2.id()) {
      // Framework2 should get one allocation with two slaves.
      ASSERT_EQ(2u, allocation.get().resources.size());
      EXPECT_EQ(Resources::parse(DOUBLE_RESOURCES).get(),
                Resources::sum(allocation.get().resources));
    } else {
      // Framework3 should get one allocation with three slaves.
      ASSERT_EQ(allocation.get().frameworkId, framework3.id());
      ASSERT_EQ(3u, allocation.get().resources.size());
      EXPECT_EQ(Resources::parse(TRIPLE_RESOURCES).get(),
                Resources::sum(allocation.get().resources));
    }
  }

  // Check to ensure that these three allocations sum to the total resources,
  // this check can ensure there are only three allocations in this case.
  EXPECT_EQ(Resources::parse(TOTAL_RESOURCES).get(), totalAllocatedResources3);
  EXPECT_EQ(1u, counts[framework1.id()]);
  EXPECT_EQ(1u, counts[framework2.id()]);
  EXPECT_EQ(1u, counts[framework3.id()]);

  Clock::resume();
}

=======
>>>>>>> dfa58cfa
} // namespace tests {
} // namespace internal {
} // namespace mesos {<|MERGE_RESOLUTION|>--- conflicted
+++ resolved
@@ -2488,7 +2488,12 @@
   for (unsigned i = 0; i < 6; i++) {
     SlaveInfo agent = createSlaveInfo(SINGLE_RESOURCE);
     agents.push_back(agent);
-    allocator->addSlave(agent.id(), agent, None(), agent.resources(), {});
+    allocator->addSlave(agent.id(),
+                        agent,
+                        None(),
+                        agent.resources(),
+                        {},
+                        EMPTYRUNNINGS);
   }
 
   // Total cluster resources (6 agents): cpus=12, mem=6144.
@@ -3011,7 +3016,12 @@
     hashmap<FrameworkID, Resources> used;
     used[frameworks[i % frameworkCount].id()] = agentResources;
     allocator->addSlave(
-        slaves[i].id(), slaves[i], None(), slaves[i].resources(), used, EMPTYRUNNINGS);
+        slaves[i].id(),
+        slaves[i],
+        None(),
+        slaves[i].resources(),
+        used,
+        EMPTYRUNNINGS);
   }
 
   // Wait for all the `addSlave` operations to be processed.
@@ -3052,207 +3062,6 @@
   Clock::resume();
 }
 
-<<<<<<< HEAD
-
-// This test ensures that resource allocation is done per role's weight.
-// This is done by having six slaves and three frameworks and making sure each
-// framework gets the number of resources by their role's weight.
-TEST_F(HierarchicalAllocatorTest, UpdateWeight)
-{
-  // Pausing the clock is not necessary, but ensures that the test
-  // doesn't rely on the periodic allocation in the allocator, which
-  // would slow down the test.
-  Clock::pause();
-
-  initialize();
-
-  // Register six slaves with the same resources (cpus:2;mem:1024).
-  vector<SlaveInfo> slaves;
-  const string SINGLE_RESOURCE = "cpus:2;mem:1024";
-  const string DOUBLE_RESOURCES = "cpus:4;mem:2048";
-  const string TRIPLE_RESOURCES = "cpus:6;mem:3072";
-  const string FOURFOLD_RESOURCES = "cpus:8;mem:4096";
-  const string TOTAL_RESOURCES = "cpus:12;mem:6144";
-  for (unsigned i = 0; i < 6; i++) {
-    slaves.push_back(createSlaveInfo(SINGLE_RESOURCE));
-  }
-
-  foreach (const SlaveInfo& slave, slaves) {
-    allocator->addSlave(
-        slave.id(),
-        slave,
-        None(),
-        slave.resources(),
-        hashmap<FrameworkID, Resources>(),
-        EMPTYRUNNINGS);
-  }
-
-  // Framework1 registers with 'role1' which uses the default
-  // weight (1.0), and all resources will be offered to this framework.
-  FrameworkInfo framework1 = createFrameworkInfo("role1");
-  allocator->addFramework(
-      framework1.id(), framework1, hashmap<SlaveID, Resources>());
-
-  // Framework2 registers with 'role2' which also uses the
-  // default weight (1.0).
-  FrameworkInfo framework2 = createFrameworkInfo("role2");
-  allocator->addFramework(
-      framework2.id(), framework2, hashmap<SlaveID, Resources>());
-
-  // Framework1 gets one allocation with all resources, and Framework2
-  // does not get any offers due to all resources having outstanding
-  // offers to framework1 when it registered.
-  // Recover all resources owned by framework1 so they can be offered
-  // again next time.
-  Future<Allocation> allocation = allocations.get();
-  AWAIT_READY(allocation);
-  ASSERT_EQ(allocation.get().frameworkId, framework1.id());
-  ASSERT_EQ(6u, allocation.get().resources.size());
-  EXPECT_EQ(Resources::parse(TOTAL_RESOURCES).get(),
-            Resources::sum(allocation.get().resources));
-  foreachpair (const SlaveID& slaveId,
-               const Resources& resources,
-               allocation.get().resources) {
-    allocator->recoverResources(
-        allocation.get().frameworkId,
-        slaveId,
-        resources,
-        None());
-  }
-
-  // Because each framework's role has a weight of 1.0 by default, test to
-  // ensure that all resources are offered equally between both frameworks.
-  hashmap<FrameworkID, size_t> counts;
-  Clock::advance(flags.allocation_interval);
-  Resources totalAllocatedResources1;
-  for (unsigned i = 0; i < 2; i++) {
-    Future<Allocation> allocation = allocations.get();
-    AWAIT_READY(allocation);
-    counts[allocation.get().frameworkId]++;
-    totalAllocatedResources1 += Resources::sum(allocation.get().resources);
-
-    // Each framework will get one allocation with three slaves.
-    ASSERT_EQ(3u, allocation.get().resources.size());
-    EXPECT_EQ(Resources::parse(TRIPLE_RESOURCES).get(),
-              Resources::sum(allocation.get().resources));
-
-    // Recover the offered resources so they can be offered again next time.
-    foreachpair (const SlaveID& slaveId,
-                 const Resources& resources,
-                 allocation.get().resources) {
-      allocator->recoverResources(
-          allocation.get().frameworkId,
-          slaveId,
-          resources,
-          None());
-    }
-  }
-
-  // Check to ensure that these two allocations sum to the total resources,
-  // this check can ensure there are only two allocations in this case.
-  EXPECT_EQ(Resources::parse(TOTAL_RESOURCES).get(), totalAllocatedResources1);
-  EXPECT_EQ(1u, counts[framework1.id()]);
-  EXPECT_EQ(1u, counts[framework2.id()]);
-
-  // Update the weight of framework2's role to 2.0, then their
-  // weights should be 1:2.
-  vector<WeightInfo> weightInfos1;
-  weightInfos1.push_back(createWeightInfo(framework2.role(), 2.0));
-  allocator->updateWeights(weightInfos1);
-
-  // Now that the frameworks's weights are 1:2, test to ensure that all
-  // resources are offered with a ratio of 1:2 between both frameworks.
-  counts.clear();
-  Resources totalAllocatedResources2;
-  Clock::advance(flags.allocation_interval);
-  for (unsigned i = 0; i < 2; i++) {
-    Future<Allocation> allocation = allocations.get();
-    AWAIT_READY(allocation);
-    counts[allocation.get().frameworkId]++;
-    totalAllocatedResources2 += Resources::sum(allocation.get().resources);
-
-    // Framework1 should get one allocation with two slaves.
-    if (allocation.get().frameworkId == framework1.id()) {
-      ASSERT_EQ(2u, allocation.get().resources.size());
-      EXPECT_EQ(Resources::parse(DOUBLE_RESOURCES).get(),
-                Resources::sum(allocation.get().resources));
-    } else {
-      // Framework2 should get one allocation with four slaves.
-      ASSERT_EQ(allocation.get().frameworkId, framework2.id());
-      ASSERT_EQ(4u, allocation.get().resources.size());
-      EXPECT_EQ(Resources::parse(FOURFOLD_RESOURCES).get(),
-                Resources::sum(allocation.get().resources));
-    }
-
-    // Recover the allocated resources so they can be offered again next time.
-    foreachpair (const SlaveID& slaveId,
-                 const Resources& resources,
-                 allocation.get().resources) {
-      allocator->recoverResources(
-          allocation.get().frameworkId,
-          slaveId,
-          resources,
-          None());
-    }
-  }
-  // Check to ensure that these two allocations sum to the total resources,
-  // this check can ensure there are only two allocations in this case.
-  EXPECT_EQ(Resources::parse(TOTAL_RESOURCES).get(), totalAllocatedResources2);
-  EXPECT_EQ(1u, counts[framework1.id()]);
-  EXPECT_EQ(1u, counts[framework2.id()]);
-
-  // Add a new role with a weight of 3.0.
-  vector<WeightInfo> weightInfos2;
-  weightInfos2.push_back(createWeightInfo("role3", 3.0));
-  allocator->updateWeights(weightInfos2);
-
-  // Framework3 registers with 'role3'.
-  FrameworkInfo framework3 = createFrameworkInfo("role3");
-  allocator->addFramework(
-      framework3.id(), framework3, hashmap<SlaveID, Resources>());
-
-  // Currently, there are three frameworks and six slaves in this cluster,
-  // and the weight ratio of these frameworks is 1:2:3, therefore frameworks
-  // will get the proper resource ratio of 1:2:3.
-  counts.clear();
-  Resources totalAllocatedResources3;
-  for (unsigned i = 0; i < 3; i++) {
-    Future<Allocation> allocation = allocations.get();
-    AWAIT_READY(allocation);
-    counts[allocation.get().frameworkId]++;
-    totalAllocatedResources3 += Resources::sum(allocation.get().resources);
-
-    // Framework1 should get one allocation with one slave.
-    if (allocation.get().frameworkId == framework1.id()) {
-      ASSERT_EQ(1u, allocation.get().resources.size());
-      EXPECT_EQ(Resources::parse(SINGLE_RESOURCE).get(),
-                Resources::sum(allocation.get().resources));
-    } else if (allocation.get().frameworkId == framework2.id()) {
-      // Framework2 should get one allocation with two slaves.
-      ASSERT_EQ(2u, allocation.get().resources.size());
-      EXPECT_EQ(Resources::parse(DOUBLE_RESOURCES).get(),
-                Resources::sum(allocation.get().resources));
-    } else {
-      // Framework3 should get one allocation with three slaves.
-      ASSERT_EQ(allocation.get().frameworkId, framework3.id());
-      ASSERT_EQ(3u, allocation.get().resources.size());
-      EXPECT_EQ(Resources::parse(TRIPLE_RESOURCES).get(),
-                Resources::sum(allocation.get().resources));
-    }
-  }
-
-  // Check to ensure that these three allocations sum to the total resources,
-  // this check can ensure there are only three allocations in this case.
-  EXPECT_EQ(Resources::parse(TOTAL_RESOURCES).get(), totalAllocatedResources3);
-  EXPECT_EQ(1u, counts[framework1.id()]);
-  EXPECT_EQ(1u, counts[framework2.id()]);
-  EXPECT_EQ(1u, counts[framework3.id()]);
-
-  Clock::resume();
-}
-
-=======
->>>>>>> dfa58cfa
 } // namespace tests {
 } // namespace internal {
 } // namespace mesos {