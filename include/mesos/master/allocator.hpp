// Licensed to the Apache Software Foundation (ASF) under one
// or more contributor license agreements.  See the NOTICE file
// distributed with this work for additional information
// regarding copyright ownership.  The ASF licenses this file
// to you under the Apache License, Version 2.0 (the
// "License"); you may not use this file except in compliance
// with the License.  You may obtain a copy of the License at
//
//     http://www.apache.org/licenses/LICENSE-2.0
//
// Unless required by applicable law or agreed to in writing, software
// distributed under the License is distributed on an "AS IS" BASIS,
// WITHOUT WARRANTIES OR CONDITIONS OF ANY KIND, either express or implied.
// See the License for the specific language governing permissions and
// limitations under the License.

#ifndef __MESOS_MASTER_ALLOCATOR_HPP__
#define __MESOS_MASTER_ALLOCATOR_HPP__

#include <string>
#include <vector>

// ONLY USEFUL AFTER RUNNING PROTOC.
#include <mesos/master/allocator.pb.h>

#include <mesos/maintenance/maintenance.hpp>

#include <mesos/quota/quota.hpp>

#include <mesos/resources.hpp>

#include <process/future.hpp>

#include <stout/duration.hpp>
#include <stout/hashmap.hpp>
#include <stout/hashset.hpp>
#include <stout/lambda.hpp>
#include <stout/option.hpp>
#include <stout/try.hpp>

namespace mesos {
namespace master {
namespace allocator {

/**
 * Basic model of an allocator: resources are allocated to a framework
 * in the form of offers. A framework can refuse some resources in
 * offers and run tasks in others. Allocated resources can have offer
 * operations applied to them in order for frameworks to alter the
 * resource metadata (e.g. creating persistent volumes). Resources can
 * be recovered from a framework when tasks finish/fail (or are lost
 * due to an agent failure) or when an offer is rescinded.
 *
 * This is the public API for resource allocators.
 */
class Allocator
{
public:
  /**
   * Attempts either to create a built-in DRF allocator or to load an
   * allocator instance from a module using the given name. If `Try`
   * does not report an error, the wrapped `Allocator*` is not null.
   *
   * @param name Name of the allocator.
   */
  static Try<Allocator*> create(const std::string& name);

  Allocator() {}

  virtual ~Allocator() {}

  /**
   * Initializes the allocator when the master starts up. Any errors in
   * initialization should fail fast and result in an ABORT. The master expects
   * the allocator to be successfully initialized if this call returns.
   *
   * @param allocationInterval The allocate interval for the allocator, it
   *     determines how often the allocator should perform the batch
   *     allocation. An allocator may also perform allocation based on events
   *     (a framework is added and so on), this depends on the implementation.
   * @param offerCallback A callback the allocator uses to send allocations
   *     to the frameworks.
   * @param inverseOfferCallback A callback the allocator uses to send reclaim
   *     allocations from the frameworks.
   * @param enforceReclaimCallback A callback the allocator uses to ask the
   *     master to enforce reclaim the executor after a grace period.
   * @param weights Configured per-role weights. Any roles that do not
   *     appear in this map will be assigned the default weight of 1.
   */
  virtual void initialize(
      const Duration& allocationInterval,
      const lambda::function<
          void(const FrameworkID&,
               const hashmap<SlaveID, Resources>&)>& offerCallback,
      const lambda::function<
          void(const FrameworkID&,
               const hashmap<SlaveID, UnavailableResources>&)>&
        inverseOfferCallback,
      const lambda::function<
          void(const FrameworkID&, const SlaveID&, const TaskID&)>&
        enforceReclaimCallback,
      const hashmap<std::string, double>& weights) = 0;

  /**
   * Informs the allocator of the recovered state from the master.
   *
   * Because it is hard to define recovery for a running allocator, this
   * method should be called after `initialize()`, but before actual
   * allocation starts (i.e. `addSlave()` is called).
   *
   * TODO(alexr): Consider extending the signature with expected
   * frameworks count once it is available upon the master failover.
   *
   * @param quotas A (possibly empty) collection of quotas, keyed by
   *     their role, known to the master.
   */
  virtual void recover(
      const int expectedAgentCount,
      const hashmap<std::string, Quota>& quotas) = 0;

  /**
   * Adds a framework to the Mesos cluster. The allocator is invoked when
   * a new framework joins the Mesos cluster and is entitled to participate
   * in resource sharing.
   *
   * @param used Resources used by this framework. The allocator should
   *     account for these resources when updating the allocation of this
   *     framework.
   */
  virtual void addFramework(
      const FrameworkID& frameworkId,
      const FrameworkInfo& frameworkInfo,
      const hashmap<SlaveID, Resources>& used) = 0;

  /**
   * Removes a framework from the Mesos cluster. It is up to an allocator to
   * decide what to do with framework's resources. For example, they may be
   * released and added back to the shared pool of resources.
   */
  virtual void removeFramework(
      const FrameworkID& frameworkId) = 0;

  /**
   * Activates a framework in the Mesos cluster.
   * Offers are only sent to active frameworks.
   */
  virtual void activateFramework(
      const FrameworkID& frameworkId) = 0;

   /**
   * Deactivates a framework in the Mesos cluster.
   * Resource offers are not sent to deactivated frameworks.
   */
  virtual void deactivateFramework(
      const FrameworkID& frameworkId) = 0;

  /**
   * Updates capabilities of a framework in the Mesos cluster.
   *
   * This will be invoked when a framework is re-added. As some of the
   * framework's capabilities may be updated when re-added, this API should
   * update the capabilities of the newly added framework to Mesos cluster to
   * reflect the latest framework info. Please refer to the design document here
   * https://cwiki.apache.org/confluence/display/MESOS/Design+doc:+Updating+Framework+Info // NOLINT
   * for more details related to framework update.
   */
  virtual void updateFramework(
      const FrameworkID& frameworkId,
      const FrameworkInfo& frameworkInfo) = 0;

  /**
   * Adds or re-adds an agent to the Mesos cluster. It is invoked when a
   * new agent joins the cluster or in case of agent recovery.
   *
   * @param slaveId ID of the agent to be added or re-added.
   * @param slaveInfo Detailed info of the agent. The slaveInfo resources
   *     correspond directly to the static --resources flag value on the agent.
   * @param total The `total` resources are passed explicitly because it
   *     includes resources that are dynamically "checkpointed" on the agent
   *     (e.g. persistent volumes, dynamic reservations, etc).
   * @param used Resources that are allocated on the current agent.
   * @param tasks that are running on the current agent.
   */
  virtual void addSlave(
      const SlaveID& slaveId,
      const SlaveInfo& slaveInfo,
      const Option<Unavailability>& unavailability,
      const Resources& total,
      const hashmap<FrameworkID, Resources>& used,
      const hashmap<FrameworkID, std::vector<TaskID>>& tasks) = 0;

  /**
   * Removes an agent from the Mesos cluster. All resources belonging to this
   * agent should be released by the allocator.
   */
  virtual void removeSlave(
      const SlaveID& slaveId) = 0;

  /**
   * Updates an agent.
   *
   * Updates the latest oversubscribed resources for an agent.
   * TODO(vinod): Instead of just oversubscribed resources have this
   * method take total resources. We can then reuse this method to
   * update Agent's total resources in the future.
   *
   * @param oversubscribed The new oversubscribed resources estimate from
   *     the agent. The oversubscribed resources include the total amount
   *     of oversubscribed resources that are allocated and available.
   */
  virtual void updateSlave(
      const SlaveID& slave,
      const Resources& oversubscribed) = 0;

  /**
   * Activates an agent. This is invoked when an agent reregisters. Offers
   * are only sent for activated agents.
   */
  virtual void activateSlave(
      const SlaveID& slaveId) = 0;

  /**
   * Deactivates an agent.
   *
   * This is triggered if an agent disconnects from the master. The allocator
   * should treat all offers from the deactivated agent as rescinded. (There
   * is no separate call to the allocator to handle this). Resources aren't
   * "recovered" when an agent deactivates because the resources are lost.
   */
  virtual void deactivateSlave(
      const SlaveID& slaveId) = 0;

  /**
   * Detected Leader Master
   *
   * This is triggered if a Leader Master was detected. In standalone case,
   * the Leader Master is the Master itself.
   */
  virtual void detectedLeader(){};

  /**
   * Updates the list of trusted agents.
   *
   * This is invoked when the master starts up with the --whitelist flag.
   *
   * @param whitelist A set of agents that are allowed to contribute
   *     their resources to the resource pool.
   */
  virtual void updateWhitelist(
      const Option<hashset<std::string>>& whitelist) = 0;

  /**
   * Requests resources for a framework.
   *
   * A framework may request resources via this call. It is up to the allocator
   * how to react to this request. For example, a request may be ignored, or
   * may influence internal priorities the allocator may keep for frameworks.
   */
  virtual void requestResources(
      const FrameworkID& frameworkId,
      const std::vector<Request>& requests) = 0;

  /**
   * Updates allocation by applying offer operations.
   *
   * This call is mainly intended to support persistence-related features
   * (dynamic reservation and persistent volumes). The allocator may react
   * differently for certain offer operations. The allocator should use this
   * call to update bookkeeping information related to the framework.
   */
  virtual void updateAllocation(
      const FrameworkID& frameworkId,
      const SlaveID& slaveId,
      const std::vector<Offer::Operation>& operations) = 0;

  /**
   * Updates available resources on an agent based on a sequence of offer
   * operations. Operations may include reserve, unreserve, create or destroy.
   *
   * @param slaveId ID of the agent.
   * @param operations The offer operations to apply to this agent's resources.
   */
  virtual process::Future<Nothing> updateAvailable(
      const SlaveID& slaveId,
      const std::vector<Offer::Operation>& operations) = 0;

  /**
   * Updates unavailability for an agent.
   *
   * We currently support storing the next unavailability, if there is one,
   * per agent. If `unavailability` is not set then there is no known upcoming
   * unavailability. This might require the implementation of the function to
   * remove any inverse offers that are outstanding.
   */
  virtual void updateUnavailability(
      const SlaveID& slaveId,
      const Option<Unavailability>& unavailability) = 0;

  /**
   * Updates inverse offer.
   *
   * Informs the allocator that the inverse offer has been responded to or
   * revoked.
   *
   * @param unavailableResources The `unavailableResources` can be used by the
   *     allocator to distinguish between different inverse offers sent to the
   *     same framework for the same slave.
   * @param status If `status` is not set then the inverse offer was not
   *     responded to, possibly because the offer timed out or was rescinded.
   *     This might require the implementation of the function to remove any
   *     inverse offers that are outstanding.
   * @param filters A filter attached to the inverse offer can be used by the
   *     framework to control when it wants to be contacted again with the
   *     inverse offer. The "filters" for InverseOffers are identical to the
   *     existing mechanism for re-offering Offers to frameworks.
   */
  virtual void updateInverseOffer(
      const SlaveID& slaveId,
      const FrameworkID& frameworkId,
      const Option<UnavailableResources>& unavailableResources,
      const Option<InverseOfferStatus>& status,
      const Option<Filters>& filters = None()) = 0;

  /**
   * Retrieves the status of all inverse offers maintained by the allocator.
   */
  virtual process::Future<
      hashmap<SlaveID, hashmap<FrameworkID, mesos::master::InverseOfferStatus>>>
    getInverseOfferStatuses() = 0;

  /**
   * Recovers the offered resources.
   *
   * Used to update the set of available resources for a specific agent. This
   * method is invoked to inform the allocator about the offered resources that
   * have been totally returned.
   */
  virtual void recoverResources(
      const FrameworkID& frameworkId,
      const SlaveID& slaveId,
      const Resources& resources,
      const Option<Filters>& filters) = 0;

  /**
   * Recovers the unused resources.
   *
   * Used to update the set of available resources for a specific agent. This
   * method is invoked to inform the allocator about the real used resources
   * of a framework that have been changed(launch tasks, task terminated, etc.).
   *
   * @param recoveredResources is the no longer used resources.
   * @param taskId is the task ID which is terminated.
   *     on the specified agent(slaveId).
   */
  virtual void recoverUnusedResources(
      const FrameworkID& frameworkId,
      const SlaveID& slaveId,
      const Resources& recoveredResources,
      const Option<TaskID>& taskId,
      const Option<Filters>& filters) = 0;

  /**
   * Suppresses offers.
   *
   * Informs the allocator to stop sending offers to the framework.
   */
  virtual void suppressOffers(
      const FrameworkID& frameworkId) = 0;

  /**
   * Revives offers for a framework. This is invoked by a framework when
   * it wishes to receive filtered resources or offers immediately.
   */
  virtual void reviveOffers(
      const FrameworkID& frameworkId) = 0;

  /**
   * Resolve conflicts.
   *
   * Resolves the offer conflicts by allocator. This function used to
   * handle resources race in optimistic offer scenario. It is called
   * to defer the master sending taskLaunch message to the agent until
   * the conflict is resolved.
   */
  virtual process::Future<Nothing> resolveConflicts(
      const FrameworkID& frameworkId,
      const TaskInfo& task) = 0;

  /**
   * Informs the allocator to set quota for the given role.
   *
   * It is up to the allocator implementation how to satisfy quota. An
   * implementation may employ different strategies for roles with or
   * without quota. Hence an empty (or zero) quota is not necessarily the
   * same as an absence of quota. Logically, this method implies that the
   * given role should be transitioned to the group of roles with quota
   * set. An allocator implementation may assert quota for the given role
   * is not set prior to the call and react accordingly if this assumption
   * is violated (i.e. fail).
   *
   * TODO(alexr): Consider returning a future which an allocator can fail
   * in order to report failure.
   *
   * TODO(alexr): Consider adding an `updateQuota()` method which allows
   * updating existing quota.
   */
  virtual void setQuota(
      const std::string& role,
      const Quota& quota) = 0;

  /**
   * Informs the allocator to remove quota for the given role.
   *
   * An allocator implementation may employ different strategies for roles
   * with or without quota. Hence an empty (or zero) quota is not necessarily
   * the same as an absence of quota. Logically, this method implies that the
   * given role should be transitioned to the group of roles without quota
   * set (absence of quota). An allocator implementation may assert quota
   * for the given role is set prior to the call and react accordingly if
   * this assumption is violated (i.e. fail).
   *
   * TODO(alexr): Consider returning a future which an allocator can fail in
   * order to report failure.
   */
  virtual void removeQuota(
      const std::string& role) = 0;

  /**
<<<<<<< HEAD
   * Informs the allocator to do some clean up when slave is removed.
   *
   * Currently this interface is only using in EGO allocator case, If
   * this slave does not reregister within the timeout after master failover,
   * it needs to call allocator to release the corresponding EGO decisions.
   */
  virtual void slaveRemoved(const SlaveInfo& slaveInfo){};
=======
   * Updates the weight of each provided role.
   * Subsequent allocation calculations will use these updated weights.
   */
  virtual void updateWeights(
      const std::vector<WeightInfo>& weightInfos) = 0;
>>>>>>> 152ac2b1
};

} // namespace allocator {
} // namespace master {
} // namespace mesos {

#endif // __MESOS_MASTER_ALLOCATOR_HPP__<|MERGE_RESOLUTION|>--- conflicted
+++ resolved
@@ -426,7 +426,6 @@
       const std::string& role) = 0;
 
   /**
-<<<<<<< HEAD
    * Informs the allocator to do some clean up when slave is removed.
    *
    * Currently this interface is only using in EGO allocator case, If
@@ -434,13 +433,13 @@
    * it needs to call allocator to release the corresponding EGO decisions.
    */
   virtual void slaveRemoved(const SlaveInfo& slaveInfo){};
-=======
+
+  /**
    * Updates the weight of each provided role.
    * Subsequent allocation calculations will use these updated weights.
    */
   virtual void updateWeights(
       const std::vector<WeightInfo>& weightInfos) = 0;
->>>>>>> 152ac2b1
 };
 
 } // namespace allocator {
