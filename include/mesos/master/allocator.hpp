// Licensed to the Apache Software Foundation (ASF) under one
// or more contributor license agreements.  See the NOTICE file
// distributed with this work for additional information
// regarding copyright ownership.  The ASF licenses this file
// to you under the Apache License, Version 2.0 (the
// "License"); you may not use this file except in compliance
// with the License.  You may obtain a copy of the License at
//
//     http://www.apache.org/licenses/LICENSE-2.0
//
// Unless required by applicable law or agreed to in writing, software
// distributed under the License is distributed on an "AS IS" BASIS,
// WITHOUT WARRANTIES OR CONDITIONS OF ANY KIND, either express or implied.
// See the License for the specific language governing permissions and
// limitations under the License.

#ifndef __MESOS_MASTER_ALLOCATOR_HPP__
#define __MESOS_MASTER_ALLOCATOR_HPP__

#include <string>
#include <vector>

// ONLY USEFUL AFTER RUNNING PROTOC.
#include <mesos/master/allocator.pb.h>

#include <mesos/maintenance/maintenance.hpp>

#include <mesos/quota/quota.hpp>

#include <mesos/resources.hpp>

#include <process/future.hpp>

#include <stout/duration.hpp>
#include <stout/hashmap.hpp>
#include <stout/hashset.hpp>
#include <stout/lambda.hpp>
#include <stout/option.hpp>
#include <stout/try.hpp>

namespace mesos {
namespace master {
namespace allocator {

/**
 * Basic model of an allocator: resources are allocated to a framework
 * in the form of offers. A framework can refuse some resources in
 * offers and run tasks in others. Allocated resources can have offer
 * operations applied to them in order for frameworks to alter the
 * resource metadata (e.g. creating persistent volumes). Resources can
 * be recovered from a framework when tasks finish/fail (or are lost
 * due to an agent failure) or when an offer is rescinded.
 *
 * This is the public API for resource allocators.
 */
class Allocator
{
public:
  /**
   * Attempts either to create a built-in DRF allocator or to load an
   * allocator instance from a module using the given name. If `Try`
   * does not report an error, the wrapped `Allocator*` is not null.
   *
   * @param name Name of the allocator.
   */
  static Try<Allocator*> create(const std::string& name);

  Allocator() {}

  virtual ~Allocator() {}

  /**
   * Initializes the allocator.
   *
   * Invoked when the master starts up. Any errors in initialization
   * should fail fast and result in an ABORT. The master expects the
   * allocator to be successfully initialized if this call returns.
   *
   * @param allocationInterval The allocate interval for the allocator, it
   *     determines how often the allocator should perform the batch
   *     allocation. An allocator may also perform allocation based on events
   *     (a framework is added and so on), this depends on the implementation.
   * @param offerCallback A callback the allocator uses to send allocations
   *     to the frameworks.
   * @param inverseOfferCallback A callback the allocator uses to send reclaim
   *     allocations from the frameworks.
<<<<<<< HEAD
   * @param enforceReclaimCallback A callback the allocator uses to ask the
   *     master to enforce reclaim the executor after a grace period.
   * @param roles The roles are actually checked by the master (see
   *     Master::subscribe). All frameworks that are added to the allocator
   *     will fall into one of these roles.
=======
   * @param weights Configured per-role weights. Any roles that do not
   *     appear in this map will be assigned the default weight of 1.
>>>>>>> c4419735
   */
  virtual void initialize(
      const Duration& allocationInterval,
      const lambda::function<
          void(const FrameworkID&,
               const hashmap<SlaveID, Resources>&)>& offerCallback,
      const lambda::function<
          void(const FrameworkID&,
               const hashmap<SlaveID, UnavailableResources>&)>&
        inverseOfferCallback,
<<<<<<< HEAD
      const lambda::function<
          void(const FrameworkID&, const SlaveID&, const TaskID&)>&
        enforceReclaimCallback,
      const hashmap<std::string, RoleInfo>& roles) = 0;
=======
      const hashmap<std::string, double>& weights) = 0;
>>>>>>> c4419735

  /**
   * Informs the allocator of the recovered state from the master.
   *
   * Because it is hard to define recovery for a running allocator, this
   * method should be called after `initialize()`, but before actual
   * allocation starts (i.e. `addSlave()` is called).
   *
   * TODO(alexr): Consider extending the signature with expected
   * frameworks count once it is available upon the master failover.
   *
   * @param quotas A (possibly empty) collection of quotas, keyed by
   *     their role, known to the master.
   */
  virtual void recover(
      const int expectedAgentCount,
      const hashmap<std::string, Quota>& quotas) = 0;

  /**
   * Adds a framework.
   *
   * Adds a framework to the Mesos cluster. The allocator is invoked when
   * a new framework joins the Mesos cluster and is entitled to participate
   * in resource sharing.
   *
   * @param used Resources used by this framework. The allocator should
   *     account for these resources when updating the allocation of this
   *     framework.
   */
  virtual void addFramework(
      const FrameworkID& frameworkId,
      const FrameworkInfo& frameworkInfo,
      const hashmap<SlaveID, Resources>& used) = 0;

  /**
   * Removes a framework.
   *
   * Removes a framework from the Mesos cluster. It is up to an allocator to
   * decide what to do with framework's resources. For example, they may be
   * released and added back to the shared pool of resources.
   */
  virtual void removeFramework(
      const FrameworkID& frameworkId) = 0;

  /**
   * Activates a framework.
   *
   * Activates a framework in the Mesos cluster. Offers are only sent to
   * active frameworks.
   */
  virtual void activateFramework(
      const FrameworkID& frameworkId) = 0;

   /**
   * Deactivates a framework.
   *
   * Deactivates a framework in the Mesos cluster. Resource offers are not
   * sent to deactivated frameworks.
   */
  virtual void deactivateFramework(
      const FrameworkID& frameworkId) = 0;

  /**
   * Updates a framework.
   *
   * Updates capabilities of a framework in the Mesos cluster, it will be
   * invoked when a framework is re-added. As some of the framework's
   * capabilities may be updated when re-added, this API should update the
   * capabilities of the newly added framework to Mesos cluster to reflect
   * the latest framework info. Please refer to the design document here
   * https://cwiki.apache.org/confluence/display/MESOS/Design+doc:+Updating+Framework+Info // NOLINT
   * for more details related to framework update.
   */
  virtual void updateFramework(
      const FrameworkID& frameworkId,
      const FrameworkInfo& frameworkInfo) = 0;

  /**
   * Adds an agent.
   *
   * Adds or re-adds an agent to the Mesos cluster. It is invoked when a
   * new agent joins the cluster or in case of agent recovery.
   *
   * @param slaveId ID of the agent to be added or re-added.
   * @param slaveInfo Detailed info of the agent. The slaveInfo resources
   *     correspond directly to the static --resources flag value on the agent.
   * @param total The `total` resources are passed explicitly because it
   *     includes resources that are dynamically "checkpointed" on the agent
   *     (e.g. persistent volumes, dynamic reservations, etc).
   * @param used Resources that are allocated on the current agent.
   */
  virtual void addSlave(
      const SlaveID& slaveId,
      const SlaveInfo& slaveInfo,
      const Option<Unavailability>& unavailability,
      const Resources& total,
      const hashmap<FrameworkID, Resources>& used) = 0;

  /**
   * Removes an agent.
   *
   * Removes an agent from the Mesos cluster. All resources belonging to this
   * agent should be released by the allocator.
   */
  virtual void removeSlave(
      const SlaveID& slaveId) = 0;

  /**
   * Updates an agent.
   *
   * Updates the latest oversubscribed resources for an agent.
   * TODO(vinod): Instead of just oversubscribed resources have this
   * method take total resources. We can then reuse this method to
   * update Agent's total resources in the future.
   *
   * @param oversubscribed The new oversubscribed resources estimate from
   *     the agent. The oversubscribed resources include the total amount
   *     of oversubscribed resources that are allocated and available.
   */
  virtual void updateSlave(
      const SlaveID& slave,
      const Resources& oversubscribed) = 0;

  /**
   * Activates an agent.
   *
   * Activates an agent. This is invoked when an agent reregisters. Offers
   * are only sent for activated agents.
   */
  virtual void activateSlave(
      const SlaveID& slaveId) = 0;

  /**
   * Deactivates an agent.
   *
   * This is triggered if an agent disconnects from the master. The allocator
   * should treat all offers from the deactivated agent as rescinded. (There
   * is no separate call to the allocator to handle this). Resources aren't
   * "recovered" when an agent deactivates because the resources are lost.
   */
  virtual void deactivateSlave(
      const SlaveID& slaveId) = 0;

  /**
   * Updates the list of trusted agents.
   *
   * This is invoked when the master starts up with the --whitelist flag.
   *
   * @param whitelist A set of agents that are allowed to contribute
   *     their resources to the resource pool.
   */
  virtual void updateWhitelist(
      const Option<hashset<std::string>>& whitelist) = 0;

  /**
   * Requests resources for a framework.
   *
   * A framework may request resources via this call. It is up to the allocator
   * how to react to this request. For example, a request may be ignored, or
   * may influence internal priorities the allocator may keep for frameworks.
   */
  virtual void requestResources(
      const FrameworkID& frameworkId,
      const std::vector<Request>& requests) = 0;

  /**
   * Updates allocation by applying offer operations.
   *
   * This call is mainly intended to support persistence-related features
   * (dynamic reservation and persistent volumes). The allocator may react
   * differently for certain offer operations. The allocator should use this
   * call to update bookkeeping information related to the framework.
   */
  virtual void updateAllocation(
      const FrameworkID& frameworkId,
      const SlaveID& slaveId,
      const std::vector<Offer::Operation>& operations) = 0;

  /**
   * TODO (gyliu513): Add more comments after dynamic reservation finished
   *
   * @param slaveId ID of the agent.
   * @param operations TODO(gyliu513)
   */
  virtual process::Future<Nothing> updateAvailable(
      const SlaveID& slaveId,
      const std::vector<Offer::Operation>& operations) = 0;

  /**
   * Updates unavailability for an agent.
   *
   * We currently support storing the next unavailability, if there is one,
   * per agent. If `unavailability` is not set then there is no known upcoming
   * unavailability. This might require the implementation of the function to
   * remove any inverse offers that are outstanding.
   */
  virtual void updateUnavailability(
      const SlaveID& slaveId,
      const Option<Unavailability>& unavailability) = 0;

  /**
   * Updates inverse offer.
   *
   * Informs the allocator that the inverse offer has been responded to or
   * revoked.
   *
   * @param unavailableResources The `unavailableResources` can be used by the
   *     allocator to distinguish between different inverse offers sent to the
   *     same framework for the same slave.
   * @param status If `status` is not set then the inverse offer was not
   *     responded to, possibly because the offer timed out or was rescinded.
   *     This might require the implementation of the function to remove any
   *     inverse offers that are outstanding.
   * @param filters A filter attached to the inverse offer can be used by the
   *     framework to control when it wants to be contacted again with the
   *     inverse offer. The "filters" for InverseOffers are identical to the
   *     existing mechanism for re-offering Offers to frameworks.
   */
  virtual void updateInverseOffer(
      const SlaveID& slaveId,
      const FrameworkID& frameworkId,
      const Option<UnavailableResources>& unavailableResources,
      const Option<InverseOfferStatus>& status,
      const Option<Filters>& filters = None()) = 0;

  /**
   * Retrieves the status of all inverse offers maintained by the allocator.
   */
  virtual process::Future<
      hashmap<SlaveID, hashmap<FrameworkID, mesos::master::InverseOfferStatus>>>
    getInverseOfferStatuses() = 0;

  /**
   * Recovers the offered resources.
   *
   * Used to update the set of available resources for a specific agent. This
   * method is invoked to inform the allocator about the offered resources that
   * have been totally returned.
   */
  virtual void recoverResources(
      const FrameworkID& frameworkId,
      const SlaveID& slaveId,
      const Resources& resources,
      const Option<Filters>& filters) = 0;

  /**
   * Recovers the unused resources.
   *
   * Used to update the set of available resources for a specific agent. This
   * method is invoked to inform the allocator about the real used resources
   * of a framework that have been changed(launch tasks, task terminated, etc.).
   *
   * @param recoveredResources is the no longer used resources.
   * @param taskId is the task ID which is terminated.
   *     on the specified agent(slaveId).
   */
  virtual void recoverUnusedResources(
      const FrameworkID& frameworkId,
      const SlaveID& slaveId,
      const Resources& recoveredResources,
      const Option<TaskID>& taskId,
      const Option<Filters>& filters) = 0;

  /**
   * Suppresses offers.
   *
   * Informs the allocator to stop sending offers to the framework.
   */
  virtual void suppressOffers(
      const FrameworkID& frameworkId) = 0;

  /**
   * Revives offers.
   *
   * Revives offers for a framework. This is invoked by a framework when
   * it wishes to receive filtered resources or offers immediately.
   */
  virtual void reviveOffers(
      const FrameworkID& frameworkId) = 0;

  /**
   * Resolve conflicts.
   *
   * Resolves the offer conflicts by allocator. This function used to
   * handle resources race in optimistic offer scenario. It is called
   * to defer the master sending taskLaunch message to the agent until
   * the conflict is resolved.
   */
  virtual process::Future<Nothing> resolveConflicts(
      const FrameworkID& frameworkId,
      const TaskInfo& task) = 0;

  /**
   * Informs the allocator to set quota for the given role.
   *
   * It is up to the allocator implementation how to satisfy quota. An
   * implementation may employ different strategies for roles with or
   * without quota. Hence an empty (or zero) quota is not necessarily the
   * same as an absence of quota. Logically, this method implies that the
   * given role should be transitioned to the group of roles with quota
   * set. An allocator implementation may assert quota for the given role
   * is not set prior to the call and react accordingly if this assumption
   * is violated (i.e. fail).
   *
   * TODO(alexr): Consider returning a future which an allocator can fail
   * in order to report failure.
   *
   * TODO(alexr): Consider adding an `updateQuota()` method which allows
   * updating existing quota.
   */
  virtual void setQuota(
      const std::string& role,
      const mesos::quota::QuotaInfo& quota) = 0;

  /**
   * Informs the allocator to remove quota for the given role.
   *
   * An allocator implementation may employ different strategies for roles
   * with or without quota. Hence an empty (or zero) quota is not necessarily
   * the same as an absence of quota. Logically, this method implies that the
   * given role should be transitioned to the group of roles without quota
   * set (absence of quota). An allocator implementation may assert quota
   * for the given role is set prior to the call and react accordingly if
   * this assumption is violated (i.e. fail).
   *
   * TODO(alexr): Consider returning a future which an allocator can fail in
   * order to report failure.
   */
  virtual void removeQuota(
      const std::string& role) = 0;
};

} // namespace allocator {
} // namespace master {
} // namespace mesos {

#endif // __MESOS_MASTER_ALLOCATOR_HPP__<|MERGE_RESOLUTION|>--- conflicted
+++ resolved
@@ -84,16 +84,10 @@
    *     to the frameworks.
    * @param inverseOfferCallback A callback the allocator uses to send reclaim
    *     allocations from the frameworks.
-<<<<<<< HEAD
    * @param enforceReclaimCallback A callback the allocator uses to ask the
    *     master to enforce reclaim the executor after a grace period.
-   * @param roles The roles are actually checked by the master (see
-   *     Master::subscribe). All frameworks that are added to the allocator
-   *     will fall into one of these roles.
-=======
    * @param weights Configured per-role weights. Any roles that do not
    *     appear in this map will be assigned the default weight of 1.
->>>>>>> c4419735
    */
   virtual void initialize(
       const Duration& allocationInterval,
@@ -104,14 +98,10 @@
           void(const FrameworkID&,
                const hashmap<SlaveID, UnavailableResources>&)>&
         inverseOfferCallback,
-<<<<<<< HEAD
       const lambda::function<
           void(const FrameworkID&, const SlaveID&, const TaskID&)>&
         enforceReclaimCallback,
-      const hashmap<std::string, RoleInfo>& roles) = 0;
-=======
       const hashmap<std::string, double>& weights) = 0;
->>>>>>> c4419735
 
   /**
    * Informs the allocator of the recovered state from the master.
