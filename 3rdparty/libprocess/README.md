# Libprocess Developer Guide

*Note* This Developer Guide is Work in Progress.

The library _libprocess_ provides high level elements for an
actor programming style with asynchronous message-handling and a
variety of related basic system primitives. Its API and
implementation are written in C++.


## Introduction

The design of libprocess is inspired by [Erlang](http://erlang.org),
a language that implements the
[actor model](http://en.wikipedia.org/wiki/Actor_model).

As the name already suggests, one of the libprocess core concepts is a
[Process](#process). This is a single threaded, independent actor which
communicates with other processes, locally and remotely, by sending and receiving [HTTP requests and responses](#http).

At a higher level, functional composition of processes is facilitated using [futures and promises](#futures-and-promises).


## Overview

### Table of Contents

* [Processes and the Asynchronous Pimpl Pattern](#processes)
* [Futures and Promises](#futures-and-promises)
* [HTTP](#http)
* [Testing](#testing)
* [Miscellaneous Primitives](#miscellaneous-primitives)

---

## Processes and the Asynchronous Pimpl Pattern

A `process` is an actor, effectively a cross between a thread and an object.

Creating/spawning a process is very cheap (no actual thread gets
created, and no thread stack gets allocated).

Each process has a queue of incoming events that it processes one at a
time.

Processes provide execution contexts (only one thread executing within
a process at a time so no need for per process synchronization).

<!---
~~~{.cpp}
using namespace process;

class MyProcess : public Process<MyProcess> {};

int main(int argc, char** argv)
{
  MyProcess process;
  spawn(process);
  terminate(process);
  wait(process);
  return 0;
}
~~~
---->

### `delay`

`delay` instead of [dispatching](#dispatch) for execution right away, it allows it to be scheduled after a certain time duration.


### `dispatch`

`dispatch` schedules a method for asynchronous execution.

<!---
~~~{.cpp}
using namespace process;

class QueueProcess : public Process<QueueProcess>
{
public:
  void enqueue(int i) { this->i = i; }
  int dequeue() { return this->i; }

private:
  int i;
};


int main(int argc, char** argv)
{
  QueueProcess process;
  spawn(process);

  dispatch(process, &QueueProcess::enqueue, 42);
  dispatch(process, &QueueProcess::enqueue, 43);

  ...;
}
~~~
---->


<<<<<<< HEAD
=======
### `defer`

Objects like `Future` allow attaching callbacks that get executed
_synchronously_ on certain events, such as the completion of a future
(e.g., `Future::then` and `Future::onReady`) or the failure of a
future (e.g., `Future::onFailed`). It's usually desireable, however, to
execute these callbacks _asynchronously_, and `defer` provides a mechanism
to do so.

`defer` is similar to [`dispatch`](#dispatch), but rather than
enqueing the execution of a method or function on the specified
process immediately (i.e., synchronously), it returns a `Deferred`,
which is a callable object that only after getting _invoked_ will
dispatch the method or function on the specified process. Said another
way, using `defer` is a way to _defer_ a `dispatch`.

As an example, consider the following function, which spawns a process
and registers two callbacks on it, one using `defer` and another
without it:

~~~{.cpp}
using namespace process;

void foo()
{
  ProcessBase process;
  spawn(process);

  Deferred<void(int)> deferred = defer(
      process,
      [](int i) {
        // Invoked _asynchronously_ using `process` as the
        // execution context.
      });

  Promise<int> promise;

  promise.future().then(deferred);

  promise.future().then([](int i) {
    // Invoked synchronously from the execution context of
    // the thread that completes the future!
  });

  // Executes both callbacks synchronously, which _dispatches_
  // the deferred lambda to run asynchronously in the execution
  // context of `process` but invokes the other lambda immediately.
  promise.set(42);

  terminate(process);
}
~~~

As another example, consider this excerpt from the Mesos project's
`src/master/master.cpp`:

~~~{.cpp}
// Start contending to be a leading master and detecting the current leader.
// NOTE: `.onAny` passes the relevant future to its callback as a parameter, and
// `lambda::_1` facilitates this when using `defer`.
contender->contend()
  .onAny(defer(self(), &Master::contended, lambda::_1));
~~~

Why use `defer` in this context rather than just executing
`Master::detected` synchronously? To answer this, we need to remember
that when the promise associated with the future returned from
`contender->contend()` is completed that will synchronously invoke all
registered callbacks (i.e., the `Future::onAny` one in the example
above), _which may be in a different process_! Without using `defer`
the process responsible for executing `contender->contend()` will
potentially cause `&Master::contended` to get executed simultaneously
(i.e., on a different thread) than the `Master` process! This creates
the potential for a data race in which two threads access members of
`Master` concurrently. Instead, using `defer` (with `self()`) will
dispatch the method _back_ to the `Master` process to be executed at a
later point in time within the single-threaded execution context of
the `Master`. Using `defer` here precisely allows us to capture these
semantics.

A natural question that folks often ask is whether or not we ever
_don't_ want to use `defer(self(), ...)`, or even just 'defer`. In
some circumstances, you actually don't need to defer back to your own
process, but you often want to defer. A good example of that is
handling HTTP requests. Consider this example:

~~~{.cpp}
using namespace process;

using std::string;

class HttpProcess : public Process<HttpProcess>
{
public:
  virtual void initialize()
  {
    route("/route", None(), [](const http::Request& request) {
      return functionWhichReturnsAFutureOfString()
        .then(defer(self(), [](const string& s) {
          return http::OK("String returned in body: " + s);
        }));
    });
  }
};
~~~

Now, while this is totally legal and correct code, the callback
executed after `functionWhichReturnsAFutureOfString` is completed
_does not_ need to be executed within the execution context of
`HttpProcess` because it doesn't require any state from `HttpProcess`!
In this case, rather than forcing the execution of the callback within
the execution context of `HttpProcess`, which will block other
callbacks _that must_ be executed by `HttpProcess`, we can simply just
run this lambda using an execution context that libprocess can pick
for us (from a pool of threads). We do so by removing `self()` as the
first argument to `defer`:

~~~{.cpp}
using namespace process;

using std::string;

class HttpProcess : public Process<HttpProcess>
{
public:
  virtual void initialize()
  {
    route("/route", None(), [](const http::Request& request) {
      return functionWhichReturnsAFutureOfString()
        .then(defer([](const string& s) {
          return http::OK("String returned in body: " + s);
        }));
    });
  }
};
~~~

_Note that even in this example_ we still want to use `defer`! Why?
Because otherwise we are blocking the execution context (i.e.,
process, thread, etc) that is _completing_ the future because it is
synchronously executing the callbacks! Instead, we want to let the
callback get executed asynchronously by using `defer.`

Let's construct a simple example that illustrates a problem that can
be introduced by omitting `defer` from callback registrations. We'll
define a method for our `HttpProcess` class which accepts an input
string and returns a future via an asyncronous method called
`asyncStoreData`:

~~~{.cpp}
using namespace process;

using std::string;

class HttpProcess : public Process<HttpProcess>
{
public:
  // Returns the number of bytes stored.
  Future<int> inputHandler(const string input);

protected:
  // Returns the number of bytes stored.
  Future<int> asyncStoreData(const string input);

  int storedCount;
}


Future<int> HttpProcess::inputHandler(const string input)
{
  LOG(INFO) << "HttpProcess received input: " << input;

  return asyncStoreData(input)
    .then([this](int bytes) -> Future<int> {
      this->storedCount += bytes;

      LOG(INFO) << "Successfully stored input. "
                << "Total bytes stored so far: " << this->storedCount;

      return bytes;
    });
}
~~~

When the callback is registered on the `Future<int>` returned by
`asyncStoreData`, a lambda is passed directly to `then`. This means
that the lambda will be executed in whatever execution context
eventually fulfills the future. If the future is fulfilled in a
different execution context (i.e., inside a different libprocess
process), then it's possible that the instance of `HttpProcess` that
originally invoked `inputHandler` will have been destroyed, making
`this` a dangling pointer. In order to avoid this possibility, the
callback should be registered as follows:

~~~{.cpp}
  return asyncStoreData(input)
    .then(defer(self(), [this](int bytes) -> Future<int> {
      ...
    }));
~~~

The lambda is then guaranteed to execute within the execution context
of the current process, and we know that `this` will still be a valid
pointer. We should write libprocess code that makes no assumptions
about the execution context in which a given future is fulfilled. Even
if we can verify that a future will be fulfilled in the current
process, registering a callback without `defer` makes the code more
fragile by allowing the possibility that another contributor will make
changes without considering the impact of those changes on the
registered callbacks' execution contexts. Thus, `defer` should always
be used. We offer the following rule to determine which form of
`defer` should be used in a given situation:

* If the callback being registered accesses the state of a process,
  then it should be registered using `defer(pid, callback)`, where
  `pid` is the PID of the process whose state is being accessed.
* If the callback doesn't access any process state, or only makes use
  of process variables that are captured _by value_ so that the
  context of the process is not directly accessed when the callback is
  executed, then it can be run in an arbitrary execution context
  chosen by libprocess, and it should be registered using
  `defer(callback)`.


>>>>>>> e4bc8898
### `ID`

Generates a unique identifier string given a prefix. This is used to
provide `PID` names.


### `PID`

A `PID` provides a level of indirection for naming a process without
having an actual reference (pointer) to it (necessary for remote
processes).

<!---
~~~{.cpp}
using namespace process;

int main(int argc, char** argv)
{
  QueueProcess process;
  spawn(process);

  PID<QueueProcess> pid = process.self();

  dispatch(pid, &QueueProcess:enqueue, 42);

  terminate(pid);
  wait(pid);

  return 0;
}
~~~
---->

---

## Futures and Promises

The `Future` and `Promise` primitives are used to enable
programmers to write asynchronous, non-blocking, and highly
concurrent software.

A `Future` acts as the read-side of a result which might be
computed asynchronously. A `Promise`, on the other hand, acts
as the write-side "container". We'll use some examples to
explain the concepts.

First, you can construct a `Promise` of a particular type by
doing the following:

~~~{.cpp}
using namespace process;

int main(int argc, char** argv)
{
  Promise<int> promise;

  return 0;
}
~~~

A `Promise` is not copyable or assignable, in order to encourage
strict ownership rules between processes (i.e., it's hard to
reason about multiple actors concurrently trying to complete a
`Promise`, even if it's safe to do so concurrently).

You can get a `Future` from a `Promise` using the
`Promise::future()` method:

~~~{.cpp}
using namespace process;

int main(int argc, char** argv)
{
  Promise<int> promise;

  Future<int> future = promise.future();

  return 0;
}
~~~

Note that the templated type of the future must be the exact
same as the promise: you cannot create a covariant or
contravariant future. Unlike `Promise`, a `Future` can be both
copied and assigned:

~~~{.cpp}
using namespace process;

int main(int argc, char** argv)
{
  Promise<int> promise;

  Future<int> future = promise.future();

  // You can copy a future.
  Future<int> future2 = future;

  // You can also assign a future (NOTE: this future will never
  // complete because the Promise goes out of scope, but the
  // Future is still valid and can be used normally.)
  future = Promise<int>().future();

  return 0;
}
~~~

The result encapsulated in the `Future`/`Promise` can be in one
of four states: `PENDING`, `READY`, `FAILED`, `DISCARDED`. When
a `Promise` is first created the result is `PENDING`. When you
complete a `Promise` using the `Promise::set()` method the
result becomes `READY`:

~~~{.cpp}
using namespace process;

int main(int argc, char** argv)
{
  Promise<int> promise;

  Future<int> future = promise.future();

  promise.set(42);

  CHECK(future.isReady());

  return 0;
}
~~~

> NOTE: `CHECK` is a macro from `gtest` which acts like an
> `assert` but prints a stack trace and does better signal
> management. In addition to `CHECK`, we've also created
> wrapper macros `CHECK_PENDING`, `CHECK_READY`, `CHECK_FAILED`,
> `CHECK_DISCARDED` which enables you to more concisely do
> things like `CHECK_READY(future)` in your code. We'll use
> those throughout the rest of this guide.

TODO(benh):
* Using `Future` and `Promise` between actors, i.e., `dispatch` returning a `Future`
* `Promise::fail()`
* `Promise::discard()` and `Future::discard()`
* `Future::onReady()`, `Future::onFailed()`, `Future::onDiscarded()`
* `Future::then()`, `Future::repair()`, `Future::after`
* `defer`
* `Future::await()`

<!--
#### `Future::then`

`Future::then` allows to invoke callbacks once a future is completed.

~~~{.cpp}
using namespace process;

int main(int argc, char** argv)
{
  ...;

  Future<int> i = dispatch(process, &QueueProcess<int>::dequeue);

  dispatch(process, &QueueProcess<int>::enqueue, 42);

  i.then([] (int i) {
    // Use 'i'.
  });

  ...;
}
~~~


### `Promise`

A `promise` is an object that can fulfill a [futures](#future), i.e. assign a result value to it.


~~~{.cpp}
using namespace process;

template <typename T>
class QueueProcess : public Process<QueueProcess<T>>
{
public:
  Future<T> dequeue()
  {
    return promise.future();
  }

  void enqueue(T t)
  {
    promise.set(t);
  }

private:
  Promise<T> promise;
};


int main(int argc, char** argv)
{
  ...;

  Future<int> i = dispatch(process, &QueueProcess<int>::dequeue);

  dispatch(process, &QueueProcess<int>::enqueue, 42);

  i.await();

  ...;
}
~~~


### `defer`

`defer` allows the caller to postpone the decision whether to [dispatch](#dispatch) something by creating a callable object which can perform the dispatch at a later point in time.

~~~{.cpp}
using namespace process;

class SomeProcess : public Process<SomeProcess>
{
public:
  void merge()
  {
    queue.get()
      .then(defer(self(), [] (int i) {
        ...;
      }));
  }

private:
  Queue<int> queue;
};
~~~
-->

## `HTTP`

libprocess provides facilities for communicating between actors via HTTP
messages. With the advent of the HTTP API, HTTP is becoming the preferred mode
of communication.

### `route`

`route` installs an HTTP endpoint onto a process. Let's define a simple process
that installs an endpoint upon initialization:

~~~{.cpp}
using namespace process;
using namespace process::http;

class HttpProcess : public Process<HttpProcess>
{
protected:
  virtual void initialize()
  {
    route("/testing", None(), [](const Request& request) {
      return testing(request.query);
    });
  }
};


class Http
{
public:
  Http() : process(new HttpProcess())
  {
    spawn(process.get());
  }

  virtual ~Http()
  {
    terminate(process.get());
    wait(process.get());
  }

  Owned<HttpProcess> process;
};
~~~

Now if our program instantiates this class, we can do something like:
`$ curl localhost:1234/testing?value=42`

Note that the port at which this endpoint can be reached is the port libprocess
has bound to, which is determined by the `LIBPROCESS_PORT` environment variable.
In the case of the Mesos master or agent, this environment variable is set
according to the `--port` command-line flag.

### `get`

`get` will hit an HTTP endpoint with a GET request and return a `Future`
containing the response. We can pass it either a libprocess `UPID` or a `URL`.
Here's an example hitting the endpoint assuming we have a `UPID` named `upid`:

~~~{.cpp}
Future<Response> future = get(upid, "testing");
~~~

Or let's assume our serving process has been set up on a remote server and we
want to hit its endpoint. We'll construct a `URL` for the address and then call
`get`:

~~~{.cpp}
URL url = URL("http", "hostname", 1234, "/testing");

Future<Response> future = get(url);
~~~

### `post` and `requestDelete`

The `post` and `requestDelete` functions will similarly send POST and DELETE
requests to an HTTP endpoint. Their invocation is analogous to `get`.

### `Connection`

A `Connection` represents a connection to an HTTP server. `connect`
can be used to connect to a server, and returns a `Future` containing the
`Connection`. Let's open a connection to a server and send some requests:

~~~{.cpp}
Future<Connection> connect = connect(url);

connect.await();

Connection connection = connect.get();

Request request;
request.method = "GET";
request.url = url;
request.body = "Amazing prose goes here.";
request.keepAlive = true;

Future<Response> response = connection.send(request);
~~~

It's also worth noting that if multiple requests are sent in succession on a
`Connection`, they will be automatically pipelined.

## Clock Management and Timeouts

Asynchronous programs often use timeouts, e.g., because a process that initiates
an asynchronous operation wants to take action if the operation hasn't completed
within a certain time bound. To facilitate this, libprocess provides a set of
abstractions that simplify writing timeout logic. Importantly, test code has the
ability to manipulate the clock, in order to ensure that timeout logic is
exercised (without needing to block the test program until the appropriate
amount of system time has elapsed).

To invoke a function after a certain amount of time has elapsed, use `delay`:

~~~{.cpp}
using namespace process;

class DelayedProcess : public Process<DelayedProcess>
{
public:
  void action(const string& name)
  {
    LOG(INFO) << "hello, " << name;

    promise.set(Nothing());
  }

  Promise<Nothing> promise;
};


int main()
{
  DelayedProcess process;

  spawn(process);

  LOG(INFO) << "Starting to wait";

  delay(Seconds(5), process.self(), &DelayedProcess::action, "Neil");

  AWAIT_READY(process.promise.future());

  LOG(INFO) << "Done waiting";

  terminate(process);
  wait(process);

  return 0;
}
~~~

This invokes the `action` function after (at least) five seconds of time
have elapsed. When writing unit tests for this code, blocking the test for five
seconds is undesirable. To avoid this, we can use `Clock::advance`:

~~~{.cpp}

int main()
{
  DelayedProcess process;

  spawn(process);

  LOG(INFO) << "Starting to wait";

  Clock::pause();

  delay(Seconds(5), process.self(), &DelayedProcess::action, "Neil");

  Clock::advance(Seconds(5));

  AWAIT_READY(process.promise.future());

  LOG(INFO) << "Done waiting";

  terminate(process);
  wait(process);

  Clock::resume();

  return 0;
}
~~~


## Miscellaneous Primitives

### `async`

Async defines a function template for asynchronously executing function closures. It provides their results as [futures](#futures-and-promises).<|MERGE_RESOLUTION|>--- conflicted
+++ resolved
@@ -101,8 +101,6 @@
 ---->
 
 
-<<<<<<< HEAD
-=======
 ### `defer`
 
 Objects like `Future` allow attaching callbacks that get executed
@@ -327,7 +325,6 @@
   `defer(callback)`.
 
 
->>>>>>> e4bc8898
 ### `ID`
 
 Generates a unique identifier string given a prefix. This is used to
@@ -542,28 +539,6 @@
 ~~~
 
 
-### `defer`
-
-`defer` allows the caller to postpone the decision whether to [dispatch](#dispatch) something by creating a callable object which can perform the dispatch at a later point in time.
-
-~~~{.cpp}
-using namespace process;
-
-class SomeProcess : public Process<SomeProcess>
-{
-public:
-  void merge()
-  {
-    queue.get()
-      .then(defer(self(), [] (int i) {
-        ...;
-      }));
-  }
-
-private:
-  Queue<int> queue;
-};
-~~~
 -->
 
 ## `HTTP`
