--- conflicted
+++ resolved
@@ -2339,12 +2339,8 @@
   if (receiver) {
     // TODO(benh): Use the sender PID in order to capture
     // happens-before timing relationships for testing.
-<<<<<<< HEAD
-    return deliver(receiver, new HttpEvent(socket, request));
-=======
     deliver(receiver, new HttpEvent(socket, request, promise));
     return;
->>>>>>> 5218d1c2
   }
 
   // This has no receiver, send error response.
